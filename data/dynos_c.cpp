#include "dynos.cpp.h"
extern "C" {
#include "src/game/moving_texture.h"

// -- built in -- //

void *dynos_update_cmd(void *cmd) {
    return DynOS_UpdateCmd(cmd);
}

void dynos_update_gfx() {
    return DynOS_UpdateGfx();
}

void dynos_update_opt(void *pad) {
    return DynOS_UpdateOpt(pad);
}

s32 dynos_gfx_import_texture(void **output, void *ptr, s32 tile, void *grapi, void **hashmap, void *pool, s32 *poolpos, s32 poolsize) {
    return DynOS_Gfx_ImportTexture(output, ptr, tile, grapi, hashmap, pool, (u32 *) poolpos, (u32) poolsize);
}

void dynos_gfx_swap_animations(void *ptr) {
    return DynOS_Gfx_SwapAnimations(ptr);
}

// -- warps -- //

bool dynos_warp_to_level(s32 aLevel, s32 aArea, s32 aAct) {
    return DynOS_Warp_ToLevel(aLevel, aArea, aAct);
}

bool dynos_warp_restart_level(void) {
    return DynOS_Warp_RestartLevel();
}

bool dynos_warp_exit_level(s32 aDelay) {
    return DynOS_Warp_ExitLevel(aDelay);
}

bool dynos_warp_to_castle(s32 aLevel) {
    return DynOS_Warp_ToCastle(aLevel);
}

// -- dynos packs -- //

int dynos_packs_get_count(void) {
    return DynOS_Gfx_GetPacks().Count();
}

const char* dynos_packs_get(s32 index) {
    std::string path = DynOS_Gfx_GetPacks()[index]->mPath;

    // extract basename
    const char* cpath = path.c_str();
    const char* ctoken = cpath;
    while (*ctoken != '\0') {
        if (*ctoken == '/' || *ctoken == '\\') {
            if (*(ctoken + 1) != '\0') {
                cpath = (ctoken + 1);
            }
        }
        ctoken++;
    }

    return cpath;
}

bool dynos_packs_get_enabled(s32 index) {
    return DynOS_Gfx_GetPacksEnabled()[index];
}

void dynos_packs_set_enabled(s32 index, bool value) {
    DynOS_Gfx_GetPacksEnabled()[index] = value;
}

void dynos_generate_packs(const char* directory) {
    DynOS_Gfx_GeneratePacks(directory);
}

// -- geos -- //

void dynos_add_actor_custom(const char *modPath, const char* geoName) {
    DynOS_Geo_AddActorCustom(modPath, geoName);
}

const void* dynos_geolayout_get(const char *name) {
    return DynOS_Geo_GetActorLayoutFromName(name);
}

// -- collisions -- //

void dynos_add_collision(const char *modPath, const char* collisionName) {
    DynOS_Col_Add(modPath, collisionName);
}

Collision* dynos_collision_get(const char* collisionName) {
    return DynOS_Col_Get(collisionName);
}

// -- levels -- //

void dynos_add_level(s32 modIndex, const char *modPath, const char* levelName) {
    DynOS_Lvl_Add(modIndex, modPath, levelName);
}

LevelScript* dynos_level_get(const char* levelName) {
    return DynOS_Lvl_Get(levelName);
}

<<<<<<< HEAD
void dynos_level_load_background(void *ptr) {
    DynOS_Lvl_Load_Background(ptr);
=======
struct MovtexQuadCollection *dynos_level_movtexqc_getfromindex(s32 index) {
    DataNode<MovtexQC> *node = DynOS_Lvl_MovtexQuadCollection_GetFromIndex(index);
    if (node == NULL) { return NULL; }
    
    return node->mData;
>>>>>>> 73df8527
}

}<|MERGE_RESOLUTION|>--- conflicted
+++ resolved
@@ -108,16 +108,13 @@
     return DynOS_Lvl_Get(levelName);
 }
 
-<<<<<<< HEAD
-void dynos_level_load_background(void *ptr) {
-    DynOS_Lvl_Load_Background(ptr);
-=======
 struct MovtexQuadCollection *dynos_level_movtexqc_getfromindex(s32 index) {
     DataNode<MovtexQC> *node = DynOS_Lvl_MovtexQuadCollection_GetFromIndex(index);
     if (node == NULL) { return NULL; }
     
     return node->mData;
->>>>>>> 73df8527
 }
 
+void dynos_level_load_background(void *ptr) {
+    DynOS_Lvl_Load_Background(ptr);
 }