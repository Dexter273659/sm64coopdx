--- conflicted
+++ resolved
@@ -724,16 +724,10 @@
 }
 
 s32 act_star_dance(struct MarioState *m) {
-<<<<<<< HEAD
     if (m == &gMarioStates[0]) {
         m->faceAngle[1] = m->area->camera->yaw;
     }
-    set_mario_animation(m, m->actionState == 2 ? MARIO_ANIM_RETURN_FROM_STAR_DANCE
-                                               : MARIO_ANIM_STAR_DANCE);
-=======
-    m->faceAngle[1] = m->area->camera->yaw;
     set_mario_animation(m, m->actionState == 2 ? MARIO_ANIM_RETURN_FROM_STAR_DANCE : MARIO_ANIM_STAR_DANCE);
->>>>>>> 54a6135c
     general_star_dance_handler(m, 0);
     if (m->actionState != 2 && m->actionTimer >= 40) {
         m->marioBodyState->handState = MARIO_HAND_PEACE_SIGN;
@@ -743,16 +737,10 @@
 }
 
 s32 act_star_dance_water(struct MarioState *m) {
-<<<<<<< HEAD
     if (m == &gMarioStates[0]) {
         m->faceAngle[1] = m->area->camera->yaw;
     }
-    set_mario_animation(m, m->actionState == 2 ? MARIO_ANIM_RETURN_FROM_WATER_STAR_DANCE
-                                               : MARIO_ANIM_WATER_STAR_DANCE);
-=======
-    m->faceAngle[1] = m->area->camera->yaw;
     set_mario_animation(m, m->actionState == 2 ? MARIO_ANIM_RETURN_FROM_WATER_STAR_DANCE : MARIO_ANIM_WATER_STAR_DANCE);
->>>>>>> 54a6135c
     vec3f_copy(m->marioObj->header.gfx.pos, m->pos);
     vec3s_set(m->marioObj->header.gfx.angle, 0, m->faceAngle[1], 0);
     general_star_dance_handler(m, 1);
