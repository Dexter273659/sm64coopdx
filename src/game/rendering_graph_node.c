#include <PR/ultratypes.h>

#include "area.h"
#include "engine/math_util.h"
#include "game_init.h"
#include "gfx_dimensions.h"
#include "main.h"
#include "memory.h"
#include "print.h"
#include "rendering_graph_node.h"
#include "shadow.h"
#include "sm64.h"
#include "game/level_update.h"
#include "pc/lua/smlua_hooks.h"
<<<<<<< HEAD
#include "pc/utils/misc.h"
=======
#include "pc/debuglog.h"
>>>>>>> 2a405b32

/**
 * This file contains the code that processes the scene graph for rendering.
 * The scene graph is responsible for drawing everything except the HUD / text boxes.
 * First the root of the scene graph is processed when geo_process_root
 * is called from level_script.c. The rest of the tree is traversed recursively
 * using the function geo_process_node_and_siblings, which switches over all
 * geo node types and calls a specialized function accordingly.
 * The types are defined in engine/graph_node.h
 *
 * The scene graph typically looks like:
 * - Root (viewport)
 *  - Master list
 *   - Ortho projection
 *    - Background (skybox)
 *  - Master list
 *   - Perspective
 *    - Camera
 *     - <area-specific display lists>
 *     - Object parent
 *      - <group with 240 object nodes>
 *  - Master list
 *   - Script node (Cannon overlay)
 *
 */

#define MATRIX_STACK_SIZE 32 

s16 gMatStackIndex;
Mat4 gMatStack[MATRIX_STACK_SIZE] = {};
Mat4 gMatStackPrev[MATRIX_STACK_SIZE] = {};
Mtx *gMatStackFixed[MATRIX_STACK_SIZE] = { 0 };
Mtx *gMatStackPrevFixed[MATRIX_STACK_SIZE] = { 0 };

/**
 * Animation nodes have state in global variables, so this struct captures
 * the animation state so a 'context switch' can be made when rendering the
 * held object.
 */
struct GeoAnimState {
    /*0x00*/ u8 type;
    /*0x01*/ u8 enabled;
    /*0x02*/ s16 frame;
    /*0x04*/ f32 translationMultiplier;
    /*0x08*/ u16 *attribute;
    /*0x0C*/ s16 *data;
    s16 prevFrame;
};

// For some reason, this is a GeoAnimState struct, but the current state consists
// of separate global variables. It won't match EU otherwise.
struct GeoAnimState gGeoTempState;

u8 gCurAnimType;
u8 gCurAnimEnabled;
s16 gCurrAnimFrame;
s16 gPrevAnimFrame;
f32 gCurAnimTranslationMultiplier;
u16 *gCurrAnimAttribute = NULL;
s16 *gCurAnimData = NULL;

struct AllocOnlyPool *gDisplayListHeap = NULL;

struct RenderModeContainer {
    u32 modes[8];
};

/* Rendermode settings for cycle 1 for all 8 layers. */
struct RenderModeContainer renderModeTable_1Cycle[2] = { { {
    G_RM_OPA_SURF,
    G_RM_AA_OPA_SURF,
    G_RM_AA_OPA_SURF,
    G_RM_AA_OPA_SURF,
    G_RM_AA_TEX_EDGE,
    G_RM_AA_XLU_SURF,
    G_RM_AA_XLU_SURF,
    G_RM_AA_XLU_SURF,
    } },
    { {
    /* z-buffered */
    G_RM_ZB_OPA_SURF,
    G_RM_AA_ZB_OPA_SURF,
    G_RM_AA_ZB_OPA_DECAL,
    G_RM_AA_ZB_OPA_INTER,
    G_RM_AA_ZB_TEX_EDGE,
    G_RM_AA_ZB_XLU_SURF,
    G_RM_AA_ZB_XLU_DECAL,
    G_RM_AA_ZB_XLU_INTER,
    } } };

/* Rendermode settings for cycle 2 for all 8 layers. */
struct RenderModeContainer renderModeTable_2Cycle[2] = { { {
    G_RM_OPA_SURF2,
    G_RM_AA_OPA_SURF2,
    G_RM_AA_OPA_SURF2,
    G_RM_AA_OPA_SURF2,
    G_RM_AA_TEX_EDGE2,
    G_RM_AA_XLU_SURF2,
    G_RM_AA_XLU_SURF2,
    G_RM_AA_XLU_SURF2,
    } },
    { {
    /* z-buffered */
    G_RM_ZB_OPA_SURF2,
    G_RM_AA_ZB_OPA_SURF2,
    G_RM_AA_ZB_OPA_DECAL2,
    G_RM_AA_ZB_OPA_INTER2,
    G_RM_AA_ZB_TEX_EDGE2,
    G_RM_AA_ZB_XLU_SURF2,
    G_RM_AA_ZB_XLU_DECAL2,
    G_RM_AA_ZB_XLU_INTER2,
    } } };

struct GraphNodeRoot *gCurGraphNodeRoot = NULL;
struct GraphNodeMasterList *gCurGraphNodeMasterList = NULL;
struct GraphNodePerspective *gCurGraphNodeCamFrustum = NULL;
struct GraphNodeCamera *gCurGraphNodeCamera = NULL;
struct GraphNodeObject *gCurGraphNodeObject = NULL;
struct GraphNodeHeldObject *gCurGraphNodeHeldObject = NULL;
u16 gAreaUpdateCounter = 0;

#ifdef F3DEX_GBI_2
LookAt lookAt;
#endif

static struct GraphNodePerspective *sPerspectiveNode = NULL;
static Gfx* sPerspectivePos   = NULL;
static Mtx* sPerspectiveMtx   = NULL;
static f32 sPerspectiveAspect = 0;

static Vp*  sViewport        = NULL;
static Gfx* sViewportPos     = NULL;
static Gfx* sViewportClipPos = NULL;
static Vp   sViewportPrev    = { 0 };
static Vp   sViewportInterp  = { 0 };

static struct GraphNodeBackground* sBackgroundNode;
Gfx* gBackgroundSkyboxGfx = NULL;
Vtx* gBackgroundSkyboxVerts[3][3] = { 0 };
Mtx* gBackgroundSkyboxMtx = NULL;
struct GraphNodeRoot* sBackgroundNodeRoot = NULL;

#define MAX_SHADOW_NODES 128
struct ShadowInterp sShadowInterp[MAX_SHADOW_NODES] = { 0 };
struct ShadowInterp* gShadowInterpCurrent = NULL;
static u8 sShadowInterpCount = 0;

struct {
    Gfx *pos;
    Mtx *mtx;
    Mtx *mtxPrev;
    void *displayList;
    Mtx interp;
} gMtxTbl[6400];
s32 gMtxTblSize;

struct Object* gCurGraphNodeProcessingObject = NULL;
struct MarioState* gCurGraphNodeMarioState = NULL;

void patch_mtx_before(void) {
    gMtxTblSize = 0;

    if (sPerspectiveNode != NULL) {
        sPerspectiveNode->prevFov = sPerspectiveNode->fov;
        sPerspectiveNode = NULL;
    }

    if (sViewport != NULL) {
        sViewportPrev    = *sViewport;
        sViewport        = NULL;
        sViewportPos     = NULL;
        sViewportClipPos = NULL;
    }

    if (sBackgroundNode != NULL) {
        vec3f_copy(sBackgroundNode->prevCameraPos, gLakituState.pos);
        vec3f_copy(sBackgroundNode->prevCameraFocus, gLakituState.focus);
        sBackgroundNode->prevCameraTimestamp = gGlobalTimer;
        sBackgroundNode = NULL;
        gBackgroundSkyboxGfx = NULL;
    }

    sShadowInterpCount = 0;
}

void patch_mtx_interpolated(f32 delta) {
    if (sPerspectiveNode != NULL) {
        u16 perspNorm;
        f32 fovInterpolated = delta_interpolate_f32(sPerspectiveNode->prevFov, sPerspectiveNode->fov, delta);
        guPerspective(sPerspectiveMtx, &perspNorm, fovInterpolated, sPerspectiveAspect, sPerspectiveNode->near, sPerspectiveNode->far, 1.0f);
        gSPMatrix(sPerspectivePos, VIRTUAL_TO_PHYSICAL(sPerspectiveNode), G_MTX_PROJECTION | G_MTX_LOAD | G_MTX_NOPUSH);
    }

    if (sViewportClipPos != NULL) {
        delta_interpolate_vec3s(sViewportInterp.vp.vtrans, sViewportPrev.vp.vtrans, sViewport->vp.vtrans, delta);
        delta_interpolate_vec3s(sViewportInterp.vp.vscale, sViewportPrev.vp.vscale, sViewport->vp.vscale, delta);

        Gfx *saved = gDisplayListHead;

        gDisplayListHead = sViewportClipPos;
        make_viewport_clip_rect(&sViewportInterp);
        gSPViewport(gDisplayListHead, VIRTUAL_TO_PHYSICAL(&sViewportInterp));

        gDisplayListHead = saved;
    }

    if (sBackgroundNode != NULL) {
        Vec3f posCopy;
        Vec3f focusCopy;
        struct GraphNodeRoot* rootCopy = gCurGraphNodeRoot;

        gCurGraphNodeRoot = sBackgroundNodeRoot;
        vec3f_copy(posCopy, gLakituState.pos);
        vec3f_copy(focusCopy, gLakituState.focus);
        if (gGlobalTimer != gLakituState.skipCameraInterpolationTimestamp) {
            delta_interpolate_vec3f(gLakituState.pos, sBackgroundNode->prevCameraPos, posCopy, delta);
            delta_interpolate_vec3f(gLakituState.focus, sBackgroundNode->prevCameraFocus, focusCopy, delta);
        }
        sBackgroundNode->fnNode.func(GEO_CONTEXT_RENDER, &sBackgroundNode->fnNode.node, NULL);

        vec3f_copy(gLakituState.pos, posCopy);
        vec3f_copy(gLakituState.focus, focusCopy);
        gCurGraphNodeRoot = rootCopy;
    }

    struct GraphNodeObject* savedObj = gCurGraphNodeObject;
    for (s32 i = 0; i < sShadowInterpCount; i++) {
        struct ShadowInterp* interp = &sShadowInterp[i];
        gShadowInterpCurrent = interp;
        Vec3f posInterp;
        delta_interpolate_vec3f(posInterp, interp->shadowPosPrev, interp->shadowPos, delta);
        gCurGraphNodeObject = interp->obj;
        create_shadow_below_xyz(posInterp[0], posInterp[1], posInterp[2], interp->shadowScale, interp->node->shadowSolidity, interp->node->shadowType);
    }
    gCurGraphNodeObject = savedObj;

    for (s32 i = 0; i < gMtxTblSize; i++) {
        Gfx *pos = gMtxTbl[i].pos;
        delta_interpolate_mtx(&gMtxTbl[i].interp, (Mtx*) gMtxTbl[i].mtxPrev, (Mtx*) gMtxTbl[i].mtx, delta);
        gSPMatrix(pos++, VIRTUAL_TO_PHYSICAL(&gMtxTbl[i].interp),
                  G_MTX_MODELVIEW | G_MTX_LOAD | G_MTX_NOPUSH);
    }

}

/**
 * Increments the matrix stack index and sets the matrixs at the new index.
 */
static u8 increment_mat_stack() {
    Mtx *mtx = alloc_display_list(sizeof(*mtx));
<<<<<<< HEAD
    Mtx *mtxPrev = alloc_display_list(sizeof(*mtxPrev));
    if (mtx == NULL || mtxPrev == NULL) { return FALSE; }

=======
    Mtx *mtxInterpolated = alloc_display_list(sizeof(*mtxInterpolated));
    if (mtx == NULL || mtxInterpolated == NULL) { LOG_ERROR("Failed to allocate our matrices for the matrix stack."); return FALSE; }
    
>>>>>>> 2a405b32
    gMatStackIndex++;
    mtxf_to_mtx(mtx, gMatStack[gMatStackIndex]);
    mtxf_to_mtx(mtxPrev, gMatStackPrev[gMatStackIndex]);
    gMatStackFixed[gMatStackIndex] = mtx;
    gMatStackPrevFixed[gMatStackIndex] = mtxPrev;
    return TRUE;
}

/**
 * Process a master list node.
 */
static void geo_process_master_list_sub(struct GraphNodeMasterList *node) {
    struct DisplayListNode *currList = NULL;
    s32 enableZBuffer = (node->node.flags & GRAPH_RENDER_Z_BUFFER) != 0;
    struct RenderModeContainer *modeList = &renderModeTable_1Cycle[enableZBuffer];
    struct RenderModeContainer *mode2List = &renderModeTable_2Cycle[enableZBuffer];

    // @bug This is where the LookAt values should be calculated but aren't.
    // As a result, environment mapping is broken on Fast3DEX2 without the
    // changes below.
#ifdef F3DEX_GBI_2
    Mtx lMtx;
    guLookAtReflect(&lMtx, &lookAt, 0, 0, 0, /* eye */ 0, 0, 1, /* at */ 1, 0, 0 /* up */);
#endif

    if (enableZBuffer != 0) {
        gDPPipeSync(gDisplayListHead++);
        gSPSetGeometryMode(gDisplayListHead++, G_ZBUFFER);
    }

    for (s32 i = 0; i < GFX_NUM_MASTER_LISTS; i++) {
        if ((currList = node->listHeads[i]) != NULL) {
            gDPSetRenderMode(gDisplayListHead++, modeList->modes[i], mode2List->modes[i]);
            while (currList != NULL) {
                detect_and_skip_mtx_interpolation(&currList->transform, &currList->transformPrev);
                if ((u32) gMtxTblSize < sizeof(gMtxTbl) / sizeof(gMtxTbl[0])) {
                    gMtxTbl[gMtxTblSize].pos = gDisplayListHead;
                    gMtxTbl[gMtxTblSize].mtx = currList->transform;
                    gMtxTbl[gMtxTblSize].mtxPrev = currList->transformPrev;
                    gMtxTbl[gMtxTblSize].displayList = currList->displayList;
                    gMtxTblSize++;
                }
                gSPMatrix(gDisplayListHead++, VIRTUAL_TO_PHYSICAL(currList->transformPrev),
                          G_MTX_MODELVIEW | G_MTX_LOAD | G_MTX_NOPUSH);
                gSPDisplayList(gDisplayListHead++, currList->displayList);
                currList = currList->next;
            }
        }
    }
    if (enableZBuffer != 0) {
        gDPPipeSync(gDisplayListHead++);
        gSPClearGeometryMode(gDisplayListHead++, G_ZBUFFER);
    }
}

/**
 * Appends the display list to one of the master lists based on the layer
 * parameter. Look at the RenderModeContainer struct to see the corresponding
 * render modes of layers.
 */
static void geo_append_display_list(void *displayList, s16 layer) {

#ifdef F3DEX_GBI_2
    gSPLookAt(gDisplayListHead++, &lookAt);
#endif
    if (gCurGraphNodeMasterList != 0) {
        struct DisplayListNode *listNode =
            alloc_only_pool_alloc(gDisplayListHeap, sizeof(struct DisplayListNode));

        listNode->transform = gMatStackFixed[gMatStackIndex];
        listNode->transformPrev = gMatStackPrevFixed[gMatStackIndex];
        listNode->displayList = displayList;
        listNode->next = 0;
        if (gCurGraphNodeMasterList->listHeads[layer] == 0) {
            gCurGraphNodeMasterList->listHeads[layer] = listNode;
        } else {
            gCurGraphNodeMasterList->listTails[layer]->next = listNode;
        }
        gCurGraphNodeMasterList->listTails[layer] = listNode;
    }
}

/**
 * Process the master list node.
 */
static void geo_process_master_list(struct GraphNodeMasterList *node) {
    if (gCurGraphNodeMasterList == NULL && node->node.children != NULL) {
        gCurGraphNodeMasterList = node;
        for (s32 i = 0; i < GFX_NUM_MASTER_LISTS; i++) {
            node->listHeads[i] = NULL;
        }
        geo_process_node_and_siblings(node->node.children);
        geo_process_master_list_sub(node);
        gCurGraphNodeMasterList = NULL;
    }
}

/**
 * Process an orthographic projection node.
 */
static void geo_process_ortho_projection(struct GraphNodeOrthoProjection *node) {
    if (node->node.children != NULL) {
        Mtx *mtx = alloc_display_list(sizeof(*mtx));
        if (mtx == NULL) { return; }
        f32 left = (gCurGraphNodeRoot->x - gCurGraphNodeRoot->width) / 2.0f * node->scale;
        f32 right = (gCurGraphNodeRoot->x + gCurGraphNodeRoot->width) / 2.0f * node->scale;
        f32 top = (gCurGraphNodeRoot->y - gCurGraphNodeRoot->height) / 2.0f * node->scale;
        f32 bottom = (gCurGraphNodeRoot->y + gCurGraphNodeRoot->height) / 2.0f * node->scale;

        guOrtho(mtx, left, right, bottom, top, -2.0f, 2.0f, 1.0f);
        gSPPerspNormalize(gDisplayListHead++, 0xFFFF);
        gSPMatrix(gDisplayListHead++, VIRTUAL_TO_PHYSICAL(mtx), G_MTX_PROJECTION | G_MTX_LOAD | G_MTX_NOPUSH);

        geo_process_node_and_siblings(node->node.children);
    }
}

/**
 * Process a perspective projection node.
 */
static void geo_process_perspective(struct GraphNodePerspective *node) {
    if (node->fnNode.func != NULL) {
        node->fnNode.func(GEO_CONTEXT_RENDER, &node->fnNode.node, gMatStack[gMatStackIndex]);
    }
    if (node->fnNode.node.children == NULL) { return; }

    u16 perspNorm;
    Mtx *mtx = alloc_display_list(sizeof(*mtx));
    if (mtx == NULL) { return; }

#ifdef VERSION_EU
    f32 aspect = ((f32) gCurGraphNodeRoot->width / (f32) gCurGraphNodeRoot->height) * 1.1f;
#else
    f32 aspect = (f32) gCurGraphNodeRoot->width / (f32) gCurGraphNodeRoot->height;
#endif

    guPerspective(mtx, &perspNorm, node->prevFov, aspect, node->near, node->far, 1.0f);

    sPerspectiveNode = node;
    sPerspectiveMtx = mtx;
    sPerspectivePos = gDisplayListHead;
    sPerspectiveAspect = aspect;

    gSPPerspNormalize(gDisplayListHead++, perspNorm);
    gSPMatrix(gDisplayListHead++, VIRTUAL_TO_PHYSICAL(mtx), G_MTX_PROJECTION | G_MTX_LOAD | G_MTX_NOPUSH);

    gCurGraphNodeCamFrustum = node;
    geo_process_node_and_siblings(node->fnNode.node.children);
    gCurGraphNodeCamFrustum = NULL;
}

/**
 * Process a level of detail node. From the current transformation matrix,
 * the perpendicular distance to the camera is extracted and the children
 * of this node are only processed if that distance is within the render
 * range of this node.
 */
static void geo_process_level_of_detail(struct GraphNodeLevelOfDetail *node) {
    // We assume modern hardware is powerful enough to draw the most detailed variant
    s16 distanceFromCam = 0;

    if (node->minDistance <= distanceFromCam && distanceFromCam < node->maxDistance) {
        if (node->node.children != 0) {
            geo_process_node_and_siblings(node->node.children);
        }
    }
}

/**
 * Process a switch case node. The node's selection function is called
 * if it is 0, and among the node's children, only the selected child is
 * processed next.
 */
static void geo_process_switch(struct GraphNodeSwitchCase *node) {
    struct GraphNode *selectedChild = node->fnNode.node.children;

    if (node->fnNode.func != NULL) {
        node->fnNode.func(GEO_CONTEXT_RENDER, &node->fnNode.node, gMatStack[gMatStackIndex]);
    }
    for (s32 i = 0; selectedChild != NULL && node->selectedCase > i; i++) {
        selectedChild = selectedChild->next;
    }
    if (selectedChild != NULL) {
        geo_process_node_and_siblings(selectedChild);
    }
}

/**
 * Process a camera node.
 */
static void geo_process_camera(struct GraphNodeCamera *node) {
    Mat4 cameraTransform;
<<<<<<< HEAD

    // Sanity check our stack index, If we above or equal to our stack size. Return to prevent OOB.
    if (gMatStackIndex >= MATRIX_STACK_SIZE) { return; }

=======
    Vec3f posInterpolated;
    Vec3f focusInterpolated;
    
    // Sanity check our stack index, If we above or equal to our stack size. Return to prevent OOB.
    if (gMatStackIndex >= MATRIX_STACK_SIZE) { LOG_ERROR("Preventing attempt to exceed the maximum size %i for our matrix stack with size of %i.", MATRIX_STACK_SIZE - 1, gMatStackIndex); return; }
    
>>>>>>> 2a405b32
    Mtx *rollMtx = alloc_display_list(sizeof(*rollMtx));
    if (rollMtx == NULL) { return; }

    if (node->fnNode.func != NULL) {
        node->fnNode.func(GEO_CONTEXT_RENDER, &node->fnNode.node, gMatStack[gMatStackIndex]);
    }
    mtxf_rotate_xy(rollMtx, node->rollScreen);

    gSPMatrix(gDisplayListHead++, VIRTUAL_TO_PHYSICAL(rollMtx), G_MTX_PROJECTION | G_MTX_MUL | G_MTX_NOPUSH);

    mtxf_lookat(cameraTransform, node->pos, node->focus, node->roll);
    mtxf_mul(gMatStack[gMatStackIndex + 1], cameraTransform, gMatStack[gMatStackIndex]);

    if (gGlobalTimer == node->prevTimestamp + 1 && gGlobalTimer != gLakituState.skipCameraInterpolationTimestamp) {
        mtxf_lookat(cameraTransform, node->prevPos, node->prevFocus, node->roll);
        mtxf_mul(gMatStackPrev[gMatStackIndex + 1], cameraTransform, gMatStackPrev[gMatStackIndex]);
    } else {
        mtxf_lookat(cameraTransform, node->pos, node->focus, node->roll);
        mtxf_mul(gMatStackPrev[gMatStackIndex + 1], cameraTransform, gMatStackPrev[gMatStackIndex]);
    }

    vec3f_copy(node->prevPos, node->pos);
    vec3f_copy(node->prevFocus, node->focus);
    node->prevTimestamp = gGlobalTimer;

    // Increment the matrix stack, If we fail to do so. Just return.
    if (!increment_mat_stack()) { return; }

    if (node->fnNode.node.children != 0) {
        gCurGraphNodeCamera = node;
        node->matrixPtr = &gMatStack[gMatStackIndex];
        node->matrixPtrPrev = &gMatStackPrev[gMatStackIndex];
        geo_process_node_and_siblings(node->fnNode.node.children);
        gCurGraphNodeCamera = NULL;
    }
    gMatStackIndex--;
}

/**
 * Process a translation / rotation node. A transformation matrix based
 * on the node's translation and rotation is created and pushed on both
 * the float and fixed point matrix stacks.
 * For the rest it acts as a normal display list node.
 */
static void geo_process_translation_rotation(struct GraphNodeTranslationRotation *node) {
    Mat4 mtxf;
    Vec3f translation;
<<<<<<< HEAD

    // Sanity check our stack index, If we above or equal to our stack size. Return top prevent OOB.
    if (gMatStackIndex >= MATRIX_STACK_SIZE) { return; }
=======
    
    // Sanity check our stack index, If we above or equal to our stack size. Return to prevent OOB.
    if (gMatStackIndex >= MATRIX_STACK_SIZE) { LOG_ERROR("Preventing attempt to exceed the maximum size %i for our matrix stack with size of %i.", MATRIX_STACK_SIZE - 1, gMatStackIndex); return; }
>>>>>>> 2a405b32

    vec3s_to_vec3f(translation, node->translation);
    mtxf_rotate_zxy_and_translate(mtxf, translation, node->rotation);
    mtxf_mul(gMatStack[gMatStackIndex + 1], mtxf, gMatStack[gMatStackIndex]);
    mtxf_mul(gMatStackPrev[gMatStackIndex + 1], mtxf, gMatStackPrev[gMatStackIndex]);

    // Increment the matrix stack, If we fail to do so. Just return.
    if (!increment_mat_stack()) { return; }

    if (node->displayList != NULL) {
        geo_append_display_list(node->displayList, node->node.flags >> 8);
    }
    if (node->node.children != NULL) {
        geo_process_node_and_siblings(node->node.children);
    }
    gMatStackIndex--;
}

/**
 * Process a translation node. A transformation matrix based on the node's
 * translation is created and pushed on both the float and fixed point matrix stacks.
 * For the rest it acts as a normal display list node.
 */
static void geo_process_translation(struct GraphNodeTranslation *node) {
    Mat4 mtxf;
    Vec3f translation;
<<<<<<< HEAD

    // Sanity check our stack index, If we above or equal to our stack size. Return top prevent OOB.
    if (gMatStackIndex >= MATRIX_STACK_SIZE) { return; }
=======
    
    // Sanity check our stack index, If we above or equal to our stack size. Return to prevent OOB.
    if (gMatStackIndex >= MATRIX_STACK_SIZE) { LOG_ERROR("Preventing attempt to exceed the maximum size %i for our matrix stack with size of %i.", MATRIX_STACK_SIZE - 1, gMatStackIndex); return; }
>>>>>>> 2a405b32

    vec3s_to_vec3f(translation, node->translation);
    mtxf_rotate_zxy_and_translate(mtxf, translation, gVec3sZero);
    mtxf_mul(gMatStack[gMatStackIndex + 1], mtxf, gMatStack[gMatStackIndex]);
    mtxf_mul(gMatStackPrev[gMatStackIndex + 1], mtxf, gMatStackPrev[gMatStackIndex]);

    // Increment the matrix stack, If we fail to do so. Just return.
    if (!increment_mat_stack()) { return; }

    if (node->displayList != NULL) {
        geo_append_display_list(node->displayList, node->node.flags >> 8);
    }
    if (node->node.children != NULL) {
        geo_process_node_and_siblings(node->node.children);
    }
    gMatStackIndex--;
}

/**
 * Process a rotation node. A transformation matrix based on the node's
 * rotation is created and pushed on both the float and fixed point matrix stacks.
 * For the rest it acts as a normal display list node.
 */
static void geo_process_rotation(struct GraphNodeRotation *node) {
    Mat4 mtxf;
<<<<<<< HEAD

    // Sanity check our stack index, If we above or equal to our stack size. Return top prevent OOB.
    if (gMatStackIndex >= MATRIX_STACK_SIZE) { return; }
=======
    Vec3s rotationInterpolated;
    
    // Sanity check our stack index, If we above or equal to our stack size. Return to prevent OOB.
    if (gMatStackIndex >= MATRIX_STACK_SIZE) { LOG_ERROR("Preventing attempt to exceed the maximum size %i for our matrix stack with size of %i.", MATRIX_STACK_SIZE - 1, gMatStackIndex); return; }
>>>>>>> 2a405b32

    mtxf_rotate_zxy_and_translate(mtxf, gVec3fZero, node->rotation);
    mtxf_mul(gMatStack[gMatStackIndex + 1], mtxf, gMatStack[gMatStackIndex]);

    if (gGlobalTimer == node->prevTimestamp + 1) {
        mtxf_rotate_zxy_and_translate(mtxf, gVec3fZero, node->prevRotation);
    } else {
        mtxf_rotate_zxy_and_translate(mtxf, gVec3fZero, node->rotation);
    }
    mtxf_mul(gMatStackPrev[gMatStackIndex + 1], mtxf, gMatStackPrev[gMatStackIndex]);
    vec3s_copy(node->prevRotation, node->rotation);
    node->prevTimestamp = gGlobalTimer;

    // Increment the matrix stack, If we fail to do so. Just return.
    if (!increment_mat_stack()) { return; }

    if (node->displayList != NULL) {
        geo_append_display_list(node->displayList, node->node.flags >> 8);
    }
    if (node->node.children != NULL) {
        geo_process_node_and_siblings(node->node.children);
    }
    gMatStackIndex--;
}

/**
 * Process a scaling node. A transformation matrix based on the node's
 * scale is created and pushed on both the float and fixed point matrix stacks.
 * For the rest it acts as a normal display list node.
 */
static void geo_process_scale(struct GraphNodeScale *node) {
    Vec3f scaleVec;
<<<<<<< HEAD
    Vec3f prevScaleVec;

    // Sanity check our stack index, If we above or equal to our stack size. Return top prevent OOB.
    if (gMatStackIndex >= MATRIX_STACK_SIZE) { return; }
=======
    
    // Sanity check our stack index, If we above or equal to our stack size. Return to prevent OOB.
    if (gMatStackIndex >= MATRIX_STACK_SIZE) { LOG_ERROR("Preventing attempt to exceed the maximum size %i for our matrix stack with size of %i.", MATRIX_STACK_SIZE - 1, gMatStackIndex); return; }
>>>>>>> 2a405b32

    vec3f_set(scaleVec, node->scale, node->scale, node->scale);
    mtxf_scale_vec3f(gMatStack[gMatStackIndex + 1], gMatStack[gMatStackIndex], scaleVec);

    vec3f_set(prevScaleVec, node->prevScale, node->prevScale, node->prevScale);
    mtxf_scale_vec3f(gMatStackPrev[gMatStackIndex + 1], gMatStackPrev[gMatStackIndex], prevScaleVec);
    node->prevScale = node->scale;

    // Increment the matrix stack, If we fail to do so. Just return.
    if (!increment_mat_stack()) { return; }

    if (node->displayList != NULL) {
        geo_append_display_list(node->displayList, node->node.flags >> 8);
    }
    if (node->node.children != NULL) {
        geo_process_node_and_siblings(node->node.children);
    }
    gMatStackIndex--;
}

/**
 * Process a billboard node. A transformation matrix is created that makes its
 * children face the camera, and it is pushed on the floating point and fixed
 * point matrix stacks.
 * For the rest it acts as a normal display list node.
 */
static void geo_process_billboard(struct GraphNodeBillboard *node) {
    Vec3f translation;
<<<<<<< HEAD

    // Sanity check our stack index, If we above or equal to our stack size. Return top prevent OOB.
    if (gMatStackIndex >= MATRIX_STACK_SIZE) { return; }

=======
    
    // Sanity check our stack index, If we above or equal to our stack size. Return to prevent OOB.
    if (gMatStackIndex >= MATRIX_STACK_SIZE) { LOG_ERROR("Preventing attempt to exceed the maximum size %i for our matrix stack with size of %i.", MATRIX_STACK_SIZE - 1, gMatStackIndex); return; }
    
>>>>>>> 2a405b32
    s16 nextMatStackIndex = gMatStackIndex + 1;

    vec3s_to_vec3f(translation, node->translation);
    mtxf_billboard(gMatStack[nextMatStackIndex], gMatStack[gMatStackIndex], translation,
                   gCurGraphNodeCamera->roll);
    mtxf_billboard(gMatStackPrev[nextMatStackIndex], gMatStackPrev[gMatStackIndex], translation,
                   gCurGraphNodeCamera->roll);
    if (gCurGraphNodeHeldObject != NULL) {
        mtxf_scale_vec3f(gMatStack[nextMatStackIndex], gMatStack[nextMatStackIndex],
                         gCurGraphNodeHeldObject->objNode->header.gfx.scale);
        mtxf_scale_vec3f(gMatStackPrev[nextMatStackIndex], gMatStackPrev[nextMatStackIndex],
                         gCurGraphNodeHeldObject->objNode->header.gfx.scale);
    } else if (gCurGraphNodeObject != NULL) {
        mtxf_scale_vec3f(gMatStack[nextMatStackIndex], gMatStack[nextMatStackIndex],
                         gCurGraphNodeObject->scale);
        mtxf_scale_vec3f(gMatStackPrev[nextMatStackIndex], gMatStackPrev[nextMatStackIndex],
                         gCurGraphNodeObject->scale);
    } else {
        //LOG_ERROR("gCurGraphNodeObject and gCurGraphNodeHeldObject are both NULL!");
    }

    // Increment the matrix stack, If we fail to do so. Just return.
    if (!increment_mat_stack()) { return; }

    if (node->displayList != NULL) {
        geo_append_display_list(node->displayList, node->node.flags >> 8);
    }
    if (node->node.children != NULL) {
        geo_process_node_and_siblings(node->node.children);
    }
    gMatStackIndex--;
}

/**
 * Process a display list node. It draws a display list without first pushing
 * a transformation on the stack, so all transformations are inherited from the
 * parent node. It processes its children if it has them.
 */
static void geo_process_display_list(struct GraphNodeDisplayList *node) {
    if (node->displayList != NULL) {
        geo_append_display_list(node->displayList, node->node.flags >> 8);
    }
    if (node->node.children != NULL) {
        geo_process_node_and_siblings(node->node.children);
    }
}

/**
 * Process a generated list. Instead of storing a pointer to a display list,
 * the list is generated on the fly by a function.
 */
static void geo_process_generated_list(struct GraphNodeGenerated *node) {
    if (node->fnNode.func != NULL) {
        Gfx *list = node->fnNode.func(GEO_CONTEXT_RENDER, &node->fnNode.node,
                                     (struct AllocOnlyPool *) gMatStack[gMatStackIndex]);

        if (list != NULL) {
            geo_append_display_list((void *) VIRTUAL_TO_PHYSICAL(list), node->fnNode.node.flags >> 8);
        }
    }
    if (node->fnNode.node.children != NULL) {
        geo_process_node_and_siblings(node->fnNode.node.children);
    }
}

/**
 * Process a background node. Tries to retrieve a background display list from
 * the function of the node. If that function is null or returns null, a black
 * rectangle is drawn instead.
 */
static void geo_process_background(struct GraphNodeBackground *node) {
    Gfx *list = NULL;

    if (node->fnNode.func != NULL) {
        Vec3f posCopy;
        Vec3f focusCopy;

        vec3f_copy(posCopy, gLakituState.pos);
        vec3f_copy(focusCopy, gLakituState.focus);
        if (gGlobalTimer != gLakituState.skipCameraInterpolationTimestamp) {
            vec3f_copy(gLakituState.pos, node->prevCameraPos);
            vec3f_copy(gLakituState.focus, node->prevCameraFocus);
            sBackgroundNode = node;
            sBackgroundNodeRoot = gCurGraphNodeRoot;
        }
        list = node->fnNode.func(GEO_CONTEXT_RENDER, &node->fnNode.node, NULL);
        vec3f_copy(gLakituState.pos, posCopy);
        vec3f_copy(gLakituState.focus, focusCopy);
    }

    if (list != NULL) {
        geo_append_display_list((void *) VIRTUAL_TO_PHYSICAL(list), node->fnNode.node.flags >> 8);
    } else if (gCurGraphNodeMasterList != NULL) {
#ifndef F3DEX_GBI_2E
        Gfx *gfxStart = alloc_display_list(sizeof(Gfx) * 7);
#else
        Gfx *gfxStart = alloc_display_list(sizeof(Gfx) * 8);
#endif
        Gfx *gfx = gfxStart;
        if (gfx == NULL) { return; }

        gDPPipeSync(gfx++);
        gDPSetCycleType(gfx++, G_CYC_FILL);
        gDPSetFillColor(gfx++, node->background);
        gDPFillRectangle(gfx++, GFX_DIMENSIONS_RECT_FROM_LEFT_EDGE(0), BORDER_HEIGHT,
        GFX_DIMENSIONS_RECT_FROM_RIGHT_EDGE(0) - 1, SCREEN_HEIGHT - BORDER_HEIGHT - 1);
        gDPPipeSync(gfx++);
        gDPSetCycleType(gfx++, G_CYC_1CYCLE);
        gSPEndDisplayList(gfx++);

        geo_append_display_list((void *) VIRTUAL_TO_PHYSICAL(gfxStart), 0);
    }
    if (node->fnNode.node.children != NULL) {
        geo_process_node_and_siblings(node->fnNode.node.children);
    }
}

static void anim_process(Vec3f translation, Vec3s rotation, u8 *animType, s16 animFrame, u16 **animAttribute) {
    if (*animType == ANIM_TYPE_TRANSLATION) {
        translation[0] += gCurAnimData[retrieve_animation_index(animFrame, animAttribute)]
                          * gCurAnimTranslationMultiplier;
        translation[1] += gCurAnimData[retrieve_animation_index(animFrame, animAttribute)]
                          * gCurAnimTranslationMultiplier;
        translation[2] += gCurAnimData[retrieve_animation_index(animFrame, animAttribute)]
                          * gCurAnimTranslationMultiplier;
        *animType = ANIM_TYPE_ROTATION;
    } else {
        if (*animType == ANIM_TYPE_LATERAL_TRANSLATION) {
            translation[0] +=
                gCurAnimData[retrieve_animation_index(animFrame, animAttribute)]
                * gCurAnimTranslationMultiplier;
            *animAttribute += 2;
            translation[2] +=
                gCurAnimData[retrieve_animation_index(animFrame, animAttribute)]
                * gCurAnimTranslationMultiplier;
            *animType = ANIM_TYPE_ROTATION;
        } else {
            if (*animType == ANIM_TYPE_VERTICAL_TRANSLATION) {
                *animAttribute += 2;
                translation[1] +=
                    gCurAnimData[retrieve_animation_index(animFrame, animAttribute)]
                    * gCurAnimTranslationMultiplier;
                *animAttribute += 2;
                *animType = ANIM_TYPE_ROTATION;
            } else if (*animType == ANIM_TYPE_NO_TRANSLATION) {
                *animAttribute += 6;
                *animType = ANIM_TYPE_ROTATION;
            }
        }
    }

    if (*animType == ANIM_TYPE_ROTATION) {
        rotation[0] = gCurAnimData[retrieve_animation_index(animFrame, animAttribute)];
        rotation[1] = gCurAnimData[retrieve_animation_index(animFrame, animAttribute)];
        rotation[2] = gCurAnimData[retrieve_animation_index(animFrame, animAttribute)];
    }
}

/**
 * Render an animated part. The current animation state is not part of the node
 * but set in global variables. If an animated part is skipped, everything afterwards desyncs.
 */
static void geo_process_animated_part(struct GraphNodeAnimatedPart *node) {
    Mat4 matrix;
    Vec3s rotation;
    Vec3f translation;
<<<<<<< HEAD
    Vec3s rotationPrev;
    Vec3f translationPrev;

    // Sanity check our stack index, If we above or equal to our stack size. Return top prevent OOB.
    if (gMatStackIndex >= MATRIX_STACK_SIZE) { return; }

=======
    Vec3s rotationInterpolated;
    Vec3f translationInterpolated;
    
    // Sanity check our stack index, If we above or equal to our stack size. Return to prevent OOB.
    if (gMatStackIndex >= MATRIX_STACK_SIZE) { LOG_ERROR("Preventing attempt to exceed the maximum size %i for our matrix stack with size of %i.", MATRIX_STACK_SIZE - 1, gMatStackIndex); return; }
    
>>>>>>> 2a405b32
    u16 *animAttribute = gCurrAnimAttribute;
    u8 animType = gCurAnimType;

    vec3s_copy(rotation, gVec3sZero);
    vec3f_set(translation, node->translation[0], node->translation[1], node->translation[2]);

    vec3s_copy(rotationPrev, rotation);
    vec3f_copy(translationPrev, translation);

    anim_process(translationPrev, rotationPrev, &animType, gPrevAnimFrame, &animAttribute);
    anim_process(translation, rotation, &gCurAnimType, gCurrAnimFrame, &gCurrAnimAttribute);

    mtxf_rotate_xyz_and_translate(matrix, translation, rotation);
    mtxf_mul(gMatStack[gMatStackIndex + 1], matrix, gMatStack[gMatStackIndex]);

    mtxf_rotate_xyz_and_translate(matrix, translationPrev, rotationPrev);
    mtxf_mul(gMatStackPrev[gMatStackIndex + 1], matrix, gMatStackPrev[gMatStackIndex]);

    // Increment the matrix stack, If we fail to do so. Just return.
    if (!increment_mat_stack()) { return; }

    if (gCurGraphNodeMarioState != NULL) {
        Vec3f translated = { 0 };
        get_pos_from_transform_mtx(translated, gMatStack[gMatStackIndex], *gCurGraphNodeCamera->matrixPtr);
        gCurGraphNodeMarioState->minimumBoneY = fmin(gCurGraphNodeMarioState->minimumBoneY, translated[1] - gCurGraphNodeMarioState->marioObj->header.gfx.pos[1]);
    }
    if (node->displayList != NULL) {
        geo_append_display_list(node->displayList, node->node.flags >> 8);
    }
    if (node->node.children != NULL) {
        geo_process_node_and_siblings(node->node.children);
    }
    gMatStackIndex--;
}

/**
 * Initialize the animation-related global variables for the currently drawn
 * object's animation.
 */
void geo_set_animation_globals(struct AnimInfo *node, s32 hasAnimation) {
    struct Animation *anim = node->curAnim;

    if (hasAnimation) {
        node->animFrame = geo_update_animation_frame(node, &node->animFrameAccelAssist);
    }
    node->animTimer = gAreaUpdateCounter;
    if (anim->flags & ANIM_FLAG_HOR_TRANS) {
        gCurAnimType = ANIM_TYPE_VERTICAL_TRANSLATION;
    } else if (anim->flags & ANIM_FLAG_VERT_TRANS) {
        gCurAnimType = ANIM_TYPE_LATERAL_TRANSLATION;
    } else if (anim->flags & ANIM_FLAG_6) {
        gCurAnimType = ANIM_TYPE_NO_TRANSLATION;
    } else {
        gCurAnimType = ANIM_TYPE_TRANSLATION;
    }

    gCurrAnimFrame = node->animFrame;
    if (node->prevAnimPtr == anim && node->prevAnimID == node->animID &&
        gGlobalTimer == node->prevAnimFrameTimestamp + 1) {
        gPrevAnimFrame = node->prevAnimFrame;
    } else {
        gPrevAnimFrame = node->animFrame;
    }
    node->prevAnimPtr = anim;
    node->prevAnimID = node->animID;
    node->prevAnimFrame = node->animFrame;
    node->prevAnimFrameTimestamp = gGlobalTimer;

    gCurAnimEnabled = (anim->flags & ANIM_FLAG_5) == 0;
    gCurrAnimAttribute = segmented_to_virtual((void *) anim->index);
    gCurAnimData = segmented_to_virtual((void *) anim->values);

    if (anim->animYTransDivisor == 0) {
        gCurAnimTranslationMultiplier = 1.0f;
    } else {
        gCurAnimTranslationMultiplier = (f32) node->animYTrans / (f32) anim->animYTransDivisor;
    }
}

/**
 * Process a shadow node. Renders a shadow under an object offset by the
 * translation of the first animated component and rotated according to
 * the floor below it.
 */
static void geo_process_shadow(struct GraphNodeShadow *node) {
    Mat4 mtxf;
    Vec3f shadowPos;
    Vec3f shadowPosPrev;
    Vec3f animOffset;
    f32 shadowScale;
<<<<<<< HEAD

    // Sanity check our stack index, If we above or equal to our stack size. Return top prevent OOB.
    if (gMatStackIndex >= MATRIX_STACK_SIZE) { return; }
=======
    
    // Sanity check our stack index, If we above or equal to our stack size. Return to prevent OOB.
    if (gMatStackIndex >= MATRIX_STACK_SIZE) { LOG_ERROR("Preventing attempt to exceed the maximum size %i for our matrix stack with size of %i.", MATRIX_STACK_SIZE - 1, gMatStackIndex); return; }
>>>>>>> 2a405b32

    if (gCurGraphNodeCamera != NULL && gCurGraphNodeObject != NULL) {
        if (gCurGraphNodeHeldObject != NULL) {
            get_pos_from_transform_mtx(shadowPos, gMatStack[gMatStackIndex],
                                       *gCurGraphNodeCamera->matrixPtr);
            shadowScale = node->shadowScale;
        } else {
            vec3f_copy(shadowPos, gCurGraphNodeObject->pos);
            shadowScale = node->shadowScale * gCurGraphNodeObject->scale[0];
        }

        f32 objScale = 1.0f;
        if (gCurAnimEnabled) {
            if (gCurAnimType == ANIM_TYPE_TRANSLATION
                || gCurAnimType == ANIM_TYPE_LATERAL_TRANSLATION) {
                struct GraphNode *geo = node->node.children;
                if (geo != NULL && geo->type == GRAPH_NODE_TYPE_SCALE) {
                    objScale = ((struct GraphNodeScale *) geo)->scale;
                }
                animOffset[0] =
                    gCurAnimData[retrieve_animation_index(gCurrAnimFrame, &gCurrAnimAttribute)]
                    * gCurAnimTranslationMultiplier * objScale;
                animOffset[1] = 0.0f;
                gCurrAnimAttribute += 2;
                animOffset[2] =
                    gCurAnimData[retrieve_animation_index(gCurrAnimFrame, &gCurrAnimAttribute)]
                    * gCurAnimTranslationMultiplier * objScale;
                gCurrAnimAttribute -= 6;

                // simple matrix rotation so the shadow offset rotates along with the object
                f32 sinAng = sins(gCurGraphNodeObject->angle[1]);
                f32 cosAng = coss(gCurGraphNodeObject->angle[1]);

                shadowPos[0] += animOffset[0] * cosAng + animOffset[2] * sinAng;
                shadowPos[2] += -animOffset[0] * sinAng + animOffset[2] * cosAng;
            }
        }

        if (gCurGraphNodeHeldObject != NULL) {

            if (gGlobalTimer == gCurGraphNodeHeldObject->prevShadowPosTimestamp + 1) {
                vec3f_copy(shadowPosPrev, gCurGraphNodeHeldObject->prevShadowPos);
            } else {
                vec3f_copy(shadowPosPrev, shadowPos);
            }

            vec3f_copy(gCurGraphNodeHeldObject->prevShadowPos, shadowPos);
            gCurGraphNodeHeldObject->prevShadowPosTimestamp = gGlobalTimer;
        } else {
            if (gGlobalTimer == gCurGraphNodeObject->prevShadowPosTimestamp + 1 &&
                gGlobalTimer != gCurGraphNodeObject->skipInterpolationTimestamp &&
                gGlobalTimer != gLakituState.skipCameraInterpolationTimestamp) {
                vec3f_copy(shadowPosPrev, gCurGraphNodeObject->prevShadowPos);
            } else {
                vec3f_copy(shadowPosPrev, shadowPos);
            }
            vec3f_copy(gCurGraphNodeObject->prevShadowPos, shadowPos);
            gCurGraphNodeObject->prevShadowPosTimestamp = gGlobalTimer;
        }

        if (sShadowInterpCount < MAX_SHADOW_NODES) {
            struct ShadowInterp* interp = &sShadowInterp[sShadowInterpCount++];
            gShadowInterpCurrent = interp;
            interp->gfx = NULL;
            interp->node = node;
            interp->shadowScale = shadowScale;
            interp->obj = gCurGraphNodeObject;
            vec3f_copy(interp->shadowPos, shadowPos);
            vec3f_copy(interp->shadowPosPrev, shadowPosPrev);
        } else {
            gShadowInterpCurrent = NULL;
        }

        Gfx *shadowListPrev = create_shadow_below_xyz(shadowPosPrev[0], shadowPosPrev[1],
                                                      shadowPosPrev[2], shadowScale,
                                                      node->shadowSolidity, node->shadowType);

        if (gShadowInterpCurrent != NULL) {
            gShadowInterpCurrent->gfx = shadowListPrev;
        }

        if (shadowListPrev != NULL) {
            mtxf_translate(mtxf, shadowPos);
            mtxf_mul(gMatStack[gMatStackIndex + 1], mtxf, *gCurGraphNodeCamera->matrixPtr);
            mtxf_translate(mtxf, shadowPosPrev);
            mtxf_mul(gMatStackPrev[gMatStackIndex + 1], mtxf, *gCurGraphNodeCamera->matrixPtrPrev);

            // Increment the matrix stack, If we fail to do so. Just return.
            if (!increment_mat_stack()) { return; }

            if (gShadowAboveWaterOrLava == TRUE) {
                geo_append_display_list((void *) VIRTUAL_TO_PHYSICAL(shadowListPrev), 4);
            } else if (gMarioOnIceOrCarpet == TRUE) {
                geo_append_display_list((void *) VIRTUAL_TO_PHYSICAL(shadowListPrev), 5);
            } else {
                geo_append_display_list((void *) VIRTUAL_TO_PHYSICAL(shadowListPrev), 6);
            }
            gMatStackIndex--;
        }
    }
    if (node->node.children != NULL) {
        geo_process_node_and_siblings(node->node.children);
    }
}

/**
 * Check whether an object is in view to determine whether it should be drawn.
 * This is known as frustum culling.
 * It checks whether the object is far away, very close / behind the camera,
 * or horizontally out of view. It does not check whether it is vertically
 * out of view. It assumes a sphere of 300 units around the object's position
 * unless the object has a culling radius node that specifies otherwise.
 *
 * The matrix parameter should be the top of the matrix stack, which is the
 * object's transformation matrix times the camera 'look-at' matrix. The math
 * is counter-intuitive, but it checks column 3 (translation vector) of this
 * matrix to determine where the origin (0,0,0) in object space will be once
 * transformed to camera space (x+ = right, y+ = up, z = 'coming out the screen').
 * In 3D graphics, you typically model the world as being moved in front of a
 * static camera instead of a moving camera through a static world, which in
 * this case simplifies calculations. Note that the perspective matrix is not
 * on the matrix stack, so there are still calculations with the fov to compute
 * the slope of the lines of the frustum.
 *
 *        z-
 *
 *  \     |     /
 *   \    |    /
 *    \   |   /
 *     \  |  /
 *      \ | /
 *       \|/
 *        C       x+
 *
 * Since (0,0,0) is unaffected by rotation, columns 0, 1 and 2 are ignored.
 */
static s32 obj_is_in_view(struct GraphNodeObject *node, Mat4 matrix) {
    if (node->node.flags & GRAPH_RENDER_INVISIBLE) {
        return FALSE;
    }

    // ! @bug The aspect ratio is not accounted for. When the fov value is 45,
    // the horizontal effective fov is actually 60 degrees, so you can see objects
    // visibly pop in or out at the edge of the screen.
    //
    // Half of the fov in in-game angle units instead of degrees.
    s16 halfFov = (gCurGraphNodeCamFrustum->fov / 2.0f + 1.0f) * 32768.0f / 180.0f + 0.5f;

    f32 hScreenEdge = -matrix[3][2] * sins(halfFov) / coss(halfFov);
    // -matrix[3][2] is the depth, which gets multiplied by tan(halfFov) to get
    // the amount of units between the center of the screen and the horizontal edge
    // given the distance from the object to the camera.

    // This multiplication should really be performed on 4:3 as well,
    // but the issue will be more apparent on widescreen.
    hScreenEdge *= GFX_DIMENSIONS_ASPECT_RATIO;

    s16 cullingRadius = 300;
    struct GraphNode *geo = node->sharedChild;
    if (geo != NULL && geo->type == GRAPH_NODE_TYPE_CULLING_RADIUS) {
        cullingRadius = (f32)((struct GraphNodeCullingRadius *) geo)->cullingRadius; //! Why is there a f32 cast?
    }

    // Don't render if the object is close to or behind the camera
    if (matrix[3][2] > -100.0f + cullingRadius) {
        return FALSE;
    }

    //! This makes the HOLP not update when the camera is far away, and it
    //  makes PU travel safe when the camera is locked on the main map.
    //  If Mario were rendered with a depth over 65536 it would cause overflow
    //  when converting the transformation matrix to a fixed point matrix.
    if (matrix[3][2] < -20000.0f - cullingRadius) {
        return FALSE;
    }

    // Check whether the object is horizontally in view
    if (matrix[3][0] > hScreenEdge + cullingRadius) {
        return FALSE;
    }
    if (matrix[3][0] < -hScreenEdge - cullingRadius) {
        return FALSE;
    }
    return TRUE;
}

/**
 * Process an object node.
 */
static void geo_process_object(struct Object *node) {
    struct Object* lastProcessingObject = gCurGraphNodeProcessingObject;
    struct MarioState* lastMarioState = gCurGraphNodeMarioState;
    gCurGraphNodeProcessingObject = node;
    Mat4 mtxf;
    s32 hasAnimation = (node->header.gfx.node.flags & GRAPH_RENDER_HAS_ANIMATION) != 0;
    Vec3f scalePrev;

    if (node->hookRender) {
        smlua_call_event_hooks_object_param(HOOK_ON_OBJECT_RENDER, node);
    }

    if (node->header.gfx.node.flags & GRAPH_RENDER_PLAYER) {
        gCurGraphNodeMarioState = NULL;
        for (s32 i = 0; i < MAX_PLAYERS; i++) {
            if (gMarioStates[i].marioObj == node) {
                gCurGraphNodeMarioState = &gMarioStates[i];
                break;
            }
        }
        if (gCurGraphNodeMarioState != NULL) {
            gCurGraphNodeMarioState->minimumBoneY = 999;
        }
    }

    if (node->header.gfx.areaIndex == gCurGraphNodeRoot->areaIndex) {
        if (node->header.gfx.throwMatrix != NULL) {

            mtxf_mul(gMatStack[gMatStackIndex + 1], *node->header.gfx.throwMatrix,
                     gMatStack[gMatStackIndex]);

            if (gGlobalTimer == node->header.gfx.prevThrowMatrixTimestamp + 1 &&
                gGlobalTimer != node->header.gfx.skipInterpolationTimestamp &&
                gGlobalTimer != gLakituState.skipCameraInterpolationTimestamp) {
                mtxf_copy(mtxf, node->header.gfx.prevThrowMatrix);
                mtxf_mul(gMatStackPrev[gMatStackIndex + 1], mtxf, gMatStackPrev[gMatStackIndex]);
            } else {
                mtxf_mul(gMatStackPrev[gMatStackIndex + 1], (void *) node->header.gfx.throwMatrix,
                         gMatStackPrev[gMatStackIndex]);
            }

            mtxf_copy(node->header.gfx.prevThrowMatrix, *node->header.gfx.throwMatrix);
            node->header.gfx.prevThrowMatrixTimestamp = gGlobalTimer;

        } else if ((node->header.gfx.node.flags & GRAPH_RENDER_CYLBOARD) && !(node->header.gfx.sharedChild && node->header.gfx.sharedChild->extraFlags & GRAPH_EXTRA_FORCE_3D)) {

            Vec3f posPrev;

            if (gGlobalTimer == node->header.gfx.prevTimestamp + 1 &&
                gGlobalTimer != node->header.gfx.skipInterpolationTimestamp &&
                gGlobalTimer != gLakituState.skipCameraInterpolationTimestamp) {
                vec3f_copy(posPrev, node->header.gfx.prevPos);
            } else {
                vec3f_copy(posPrev, node->header.gfx.pos);
            }

            vec3f_copy(node->header.gfx.prevPos, node->header.gfx.pos);
            node->header.gfx.prevTimestamp = gGlobalTimer;
            mtxf_cylboard(gMatStack[gMatStackIndex + 1], gMatStack[gMatStackIndex],
                           node->header.gfx.pos, gCurGraphNodeCamera->roll);
            mtxf_cylboard(gMatStackPrev[gMatStackIndex + 1], gMatStackPrev[gMatStackIndex],
                           posPrev, gCurGraphNodeCamera->roll);

        } else if ((node->header.gfx.node.flags & GRAPH_RENDER_BILLBOARD) && !(node->header.gfx.sharedChild && node->header.gfx.sharedChild->extraFlags & GRAPH_EXTRA_FORCE_3D)) {

            Vec3f posPrev;

            if (gGlobalTimer == node->header.gfx.prevTimestamp + 1 &&
                gGlobalTimer != node->header.gfx.skipInterpolationTimestamp &&
                gGlobalTimer != gLakituState.skipCameraInterpolationTimestamp) {
                vec3f_copy(posPrev, node->header.gfx.prevPos);
            } else {
                vec3f_copy(posPrev, node->header.gfx.pos);
            }

            vec3f_copy(node->header.gfx.prevPos, node->header.gfx.pos);
            node->header.gfx.prevTimestamp = gGlobalTimer;
            mtxf_billboard(gMatStack[gMatStackIndex + 1], gMatStack[gMatStackIndex],
                           node->header.gfx.pos, gCurGraphNodeCamera->roll);
            mtxf_billboard(gMatStackPrev[gMatStackIndex + 1], gMatStackPrev[gMatStackIndex],
                           posPrev, gCurGraphNodeCamera->roll);

        } else {

            Vec3f posPrev;
            Vec3s anglePrev;

            if (gGlobalTimer == node->header.gfx.prevTimestamp + 1 &&
                gGlobalTimer != node->header.gfx.skipInterpolationTimestamp &&
                gGlobalTimer != gLakituState.skipCameraInterpolationTimestamp) {
                vec3f_copy(posPrev, node->header.gfx.prevPos);
                vec3s_copy(anglePrev, node->header.gfx.prevAngle);
            } else {
                vec3f_copy(posPrev, node->header.gfx.pos);
                vec3s_copy(anglePrev, node->header.gfx.angle);
            }

            vec3f_copy(node->header.gfx.prevPos, node->header.gfx.pos);
            vec3s_copy(node->header.gfx.prevAngle, node->header.gfx.angle);
            node->header.gfx.prevTimestamp = gGlobalTimer;
            mtxf_rotate_zxy_and_translate(mtxf, node->header.gfx.pos, node->header.gfx.angle);
            mtxf_mul(gMatStack[gMatStackIndex + 1], mtxf, gMatStack[gMatStackIndex]);
            mtxf_rotate_zxy_and_translate(mtxf, posPrev, anglePrev);
            mtxf_mul(gMatStackPrev[gMatStackIndex + 1], mtxf, gMatStackPrev[gMatStackIndex]);
        }

        if (gGlobalTimer == node->header.gfx.prevScaleTimestamp + 1 &&
            gGlobalTimer != node->header.gfx.skipInterpolationTimestamp &&
            gGlobalTimer != gLakituState.skipCameraInterpolationTimestamp) {
            vec3f_copy(scalePrev, node->header.gfx.prevScale);
        } else {
            vec3f_copy(scalePrev, node->header.gfx.scale);
        }

        vec3f_copy(node->header.gfx.prevScale, node->header.gfx.scale);
        node->header.gfx.prevScaleTimestamp = gGlobalTimer;

        mtxf_scale_vec3f(gMatStack[gMatStackIndex + 1], gMatStack[gMatStackIndex + 1],
                         node->header.gfx.scale);
        mtxf_scale_vec3f(gMatStackPrev[gMatStackIndex + 1], gMatStackPrev[gMatStackIndex + 1],
                         scalePrev);
        node->header.gfx.throwMatrix = &gMatStack[++gMatStackIndex];
        node->header.gfx.throwMatrixPrev = &gMatStackPrev[gMatStackIndex];
        node->header.gfx.cameraToObject[0] = gMatStack[gMatStackIndex][3][0];
        node->header.gfx.cameraToObject[1] = gMatStack[gMatStackIndex][3][1];
        node->header.gfx.cameraToObject[2] = gMatStack[gMatStackIndex][3][2];

        // FIXME: correct types
        if (node->header.gfx.animInfo.curAnim != NULL) {
            dynos_gfx_swap_animations(node);
            geo_set_animation_globals(&node->header.gfx.animInfo, hasAnimation);
            dynos_gfx_swap_animations(node);
        }
        if (obj_is_in_view(&node->header.gfx, gMatStack[gMatStackIndex])) {
            Mtx *mtx = alloc_display_list(sizeof(*mtx));
            Mtx *mtxPrev = alloc_display_list(sizeof(*mtxPrev));
            if (mtx == NULL || mtxPrev == NULL) { return; }

            mtxf_to_mtx(mtx, gMatStack[gMatStackIndex]);
            gMatStackFixed[gMatStackIndex] = mtx;
            mtxf_to_mtx(mtxPrev, gMatStackPrev[gMatStackIndex]);
            gMatStackPrevFixed[gMatStackIndex] = mtxPrev;

            if (node->header.gfx.sharedChild != NULL) {
                gCurGraphNodeObject = (struct GraphNodeObject *) node;
                node->header.gfx.sharedChild->parent = &node->header.gfx.node;
                geo_process_node_and_siblings(node->header.gfx.sharedChild);
                node->header.gfx.sharedChild->parent = NULL;
                gCurGraphNodeObject = NULL;
            }

            if (node->header.gfx.node.children != NULL) {
                geo_process_node_and_siblings(node->header.gfx.node.children);
            }

        } else {
            node->header.gfx.prevThrowMatrixTimestamp = 0;
            node->header.gfx.prevTimestamp = 0;
            node->header.gfx.prevScaleTimestamp = 0;
        }

        gMatStackIndex--;
        gCurAnimType = ANIM_TYPE_NONE;
        node->header.gfx.throwMatrix = NULL;
        node->header.gfx.throwMatrixPrev = NULL;
    }
    gCurGraphNodeProcessingObject = lastProcessingObject;
    gCurGraphNodeMarioState = lastMarioState;
}

/**
 * Process an object parent node. Temporarily assigns itself as the parent of
 * the subtree rooted at 'sharedChild' and processes the subtree, after which the
 * actual children are be processed. (in practice they are null though)
 */
static void geo_process_object_parent(struct GraphNodeObjectParent *node) {
    if (node->sharedChild != NULL) {
        node->sharedChild->parent = (struct GraphNode *) node;
        geo_process_node_and_siblings(node->sharedChild);
        node->sharedChild->parent = NULL;
    }
    if (node->node.children != NULL) {
        geo_process_node_and_siblings(node->node.children);
    }
}

/**
 * Process a held object node.
 */
void geo_process_held_object(struct GraphNodeHeldObject *node) {
    Mat4 mat;
    Vec3f translation;
<<<<<<< HEAD
    Vec3f scalePrev;

    // Sanity check our stack index, If we above or equal to our stack size. Return top prevent OOB.
    if (gMatStackIndex >= MATRIX_STACK_SIZE) { return; }
=======
    Vec3f scaleInterpolated;
    
    // Sanity check our stack index, If we above or equal to our stack size. Return to prevent OOB.
    if (gMatStackIndex >= MATRIX_STACK_SIZE) { LOG_ERROR("Preventing attempt to exceed the maximum size %i for our matrix stack with size of %i.", MATRIX_STACK_SIZE - 1, gMatStackIndex); return; }
>>>>>>> 2a405b32

#ifdef F3DEX_GBI_2
    gSPLookAt(gDisplayListHead++, &lookAt);
#endif

    if (node->fnNode.func != NULL) {
        node->fnNode.func(GEO_CONTEXT_RENDER, &node->fnNode.node, gMatStack[gMatStackIndex]);
    }
    if (node->objNode != NULL && node->objNode->header.gfx.sharedChild != NULL) {
        s32 hasAnimation = (node->objNode->header.gfx.node.flags & GRAPH_RENDER_HAS_ANIMATION) != 0;

        translation[0] = node->translation[0] / 4.0f;
        translation[1] = node->translation[1] / 4.0f;
        translation[2] = node->translation[2] / 4.0f;

        if (gGlobalTimer == node->objNode->header.gfx.prevScaleTimestamp + 1) {
            vec3f_copy(scalePrev, node->objNode->header.gfx.prevScale);
        } else {
            vec3f_copy(scalePrev, node->objNode->header.gfx.scale);
        }
        vec3f_copy(node->objNode->header.gfx.prevScale, node->objNode->header.gfx.scale);
        node->objNode->header.gfx.prevScaleTimestamp = gGlobalTimer;

        mtxf_translate(mat, translation);
        mtxf_copy(gMatStack[gMatStackIndex + 1], *gCurGraphNodeObject->throwMatrix);
        gMatStack[gMatStackIndex + 1][3][0] = gMatStack[gMatStackIndex][3][0];
        gMatStack[gMatStackIndex + 1][3][1] = gMatStack[gMatStackIndex][3][1];
        gMatStack[gMatStackIndex + 1][3][2] = gMatStack[gMatStackIndex][3][2];
        mtxf_mul(gMatStack[gMatStackIndex + 1], mat, gMatStack[gMatStackIndex + 1]);
        mtxf_scale_vec3f(gMatStack[gMatStackIndex + 1], gMatStack[gMatStackIndex + 1], node->objNode->header.gfx.scale);
        mtxf_copy(gMatStackPrev[gMatStackIndex + 1], (void *) gCurGraphNodeObject->throwMatrixPrev);
        gMatStackPrev[gMatStackIndex + 1][3][0] = gMatStackPrev[gMatStackIndex][3][0];
        gMatStackPrev[gMatStackIndex + 1][3][1] = gMatStackPrev[gMatStackIndex][3][1];
        gMatStackPrev[gMatStackIndex + 1][3][2] = gMatStackPrev[gMatStackIndex][3][2];
        mtxf_mul(gMatStackPrev[gMatStackIndex + 1], mat, gMatStackPrev[gMatStackIndex + 1]);
        mtxf_scale_vec3f(gMatStackPrev[gMatStackIndex + 1], gMatStackPrev[gMatStackIndex + 1],
                         scalePrev);

        if (node->fnNode.func != NULL) {
            node->fnNode.func(GEO_CONTEXT_HELD_OBJ, &node->fnNode.node, (struct AllocOnlyPool *) gMatStack[gMatStackIndex + 1]);
        }

        // Increment the matrix stack, If we fail to do so. Just return.
        if (!increment_mat_stack()) { return; }

        gGeoTempState.type = gCurAnimType;
        gGeoTempState.enabled = gCurAnimEnabled;
        gGeoTempState.frame = gCurrAnimFrame;
        gGeoTempState.translationMultiplier = gCurAnimTranslationMultiplier;
        gGeoTempState.attribute = gCurrAnimAttribute;
        gGeoTempState.data = gCurAnimData;
        gGeoTempState.prevFrame = gPrevAnimFrame;
        gCurAnimType = 0;
        gCurGraphNodeHeldObject = (void *) node;
        if (node->objNode->header.gfx.animInfo.curAnim != NULL) {
            dynos_gfx_swap_animations(node->objNode);
            geo_set_animation_globals(&node->objNode->header.gfx.animInfo, hasAnimation);
            dynos_gfx_swap_animations(node->objNode);
        }

        geo_process_node_and_siblings(node->objNode->header.gfx.sharedChild);
        gCurGraphNodeHeldObject = NULL;
        gCurAnimType = gGeoTempState.type;
        gCurAnimEnabled = gGeoTempState.enabled;
        gCurrAnimFrame = gGeoTempState.frame;
        gCurAnimTranslationMultiplier = gGeoTempState.translationMultiplier;
        gCurrAnimAttribute = gGeoTempState.attribute;
        gCurAnimData = gGeoTempState.data;
        gPrevAnimFrame = gGeoTempState.prevFrame;
        gMatStackIndex--;
    }

    if (node->fnNode.node.children != NULL) {
        geo_process_node_and_siblings(node->fnNode.node.children);
    }
}

/**
 * Processes the children of the given GraphNode if it has any
 */
void geo_try_process_children(struct GraphNode *node) {
    if (node->children != NULL) {
        geo_process_node_and_siblings(node->children);
    }
}

/**
 * Process a generic geo node and its siblings.
 * The first argument is the start node, and all its siblings will
 * be iterated over.
 */
void geo_process_node_and_siblings(struct GraphNode *firstNode) {
    s16 iterateChildren = TRUE;
    struct GraphNode *curGraphNode = firstNode;
    if (curGraphNode == NULL) { return; }

    struct GraphNode *parent = curGraphNode->parent;

    // In the case of a switch node, exactly one of the children of the node is
    // processed instead of all children like usual
    if (parent != NULL) {
        iterateChildren = (parent->type != GRAPH_NODE_TYPE_SWITCH_CASE);
    }

    do {
        if (curGraphNode == NULL) {
            break;
        }
        if (curGraphNode->flags & GRAPH_RENDER_ACTIVE) {
            if (curGraphNode->flags & GRAPH_RENDER_CHILDREN_FIRST) {
                geo_try_process_children(curGraphNode);
            } else {
                switch (curGraphNode->type) {
                    case GRAPH_NODE_TYPE_ORTHO_PROJECTION:
                        geo_process_ortho_projection((struct GraphNodeOrthoProjection *) curGraphNode);
                        break;
                    case GRAPH_NODE_TYPE_PERSPECTIVE:
                        geo_process_perspective((struct GraphNodePerspective *) curGraphNode);
                        break;
                    case GRAPH_NODE_TYPE_MASTER_LIST:
                        geo_process_master_list((struct GraphNodeMasterList *) curGraphNode);
                        break;
                    case GRAPH_NODE_TYPE_LEVEL_OF_DETAIL:
                        geo_process_level_of_detail((struct GraphNodeLevelOfDetail *) curGraphNode);
                        break;
                    case GRAPH_NODE_TYPE_SWITCH_CASE:
                        geo_process_switch((struct GraphNodeSwitchCase *) curGraphNode);
                        break;
                    case GRAPH_NODE_TYPE_CAMERA:
                        geo_process_camera((struct GraphNodeCamera *) curGraphNode);
                        break;
                    case GRAPH_NODE_TYPE_TRANSLATION_ROTATION:
                        geo_process_translation_rotation(
                            (struct GraphNodeTranslationRotation *) curGraphNode);
                        break;
                    case GRAPH_NODE_TYPE_TRANSLATION:
                        geo_process_translation((struct GraphNodeTranslation *) curGraphNode);
                        break;
                    case GRAPH_NODE_TYPE_ROTATION:
                        geo_process_rotation((struct GraphNodeRotation *) curGraphNode);
                        break;
                    case GRAPH_NODE_TYPE_OBJECT:
                        geo_process_object((struct Object *) curGraphNode);
                        break;
                    case GRAPH_NODE_TYPE_ANIMATED_PART:
                        geo_process_animated_part((struct GraphNodeAnimatedPart *) curGraphNode);
                        break;
                    case GRAPH_NODE_TYPE_BILLBOARD:
                        geo_process_billboard((struct GraphNodeBillboard *) curGraphNode);
                        break;
                    case GRAPH_NODE_TYPE_DISPLAY_LIST:
                        geo_process_display_list((struct GraphNodeDisplayList *) curGraphNode);
                        break;
                    case GRAPH_NODE_TYPE_SCALE:
                        geo_process_scale((struct GraphNodeScale *) curGraphNode);
                        break;
                    case GRAPH_NODE_TYPE_SHADOW:
                        geo_process_shadow((struct GraphNodeShadow *) curGraphNode);
                        break;
                    case GRAPH_NODE_TYPE_OBJECT_PARENT:
                        geo_process_object_parent((struct GraphNodeObjectParent *) curGraphNode);
                        break;
                    case GRAPH_NODE_TYPE_GENERATED_LIST:
                        geo_process_generated_list((struct GraphNodeGenerated *) curGraphNode);
                        break;
                    case GRAPH_NODE_TYPE_BACKGROUND:
                        geo_process_background((struct GraphNodeBackground *) curGraphNode);
                        break;
                    case GRAPH_NODE_TYPE_HELD_OBJ:
                        geo_process_held_object((struct GraphNodeHeldObject *) curGraphNode);
                        break;
                    default:
                        geo_try_process_children((struct GraphNode *) curGraphNode);
                        break;
                }
            }
        } else {
            if (curGraphNode->type == GRAPH_NODE_TYPE_OBJECT) {
                ((struct GraphNodeObject *) curGraphNode)->throwMatrix = NULL;
            }
        }
    } while (iterateChildren && curGraphNode && (curGraphNode = curGraphNode->next) != firstNode);
}

/**
 * Process a root node. This is the entry point for processing the scene graph.
 * The root node itself sets up the viewport, then all its children are processed
 * to set up the projection and draw display lists.
 */
void geo_process_root(struct GraphNodeRoot *node, Vp *b, Vp *c, s32 clearColor) {
    if (node->node.flags & GRAPH_RENDER_ACTIVE) {
        Vp *viewport = alloc_display_list(sizeof(*viewport));
        if (viewport == NULL) { return; }

        gDisplayListHeap = alloc_only_pool_init(main_pool_available() - sizeof(struct AllocOnlyPool), MEMORY_POOL_LEFT);

        Mtx *initialMatrix = alloc_display_list(sizeof(*initialMatrix));
        if (initialMatrix == NULL) { return; }

        gMatStackIndex = 0;
        gCurAnimType = 0;
        vec3s_set(viewport->vp.vtrans, node->x * 4, node->y * 4, 511);
        vec3s_set(viewport->vp.vscale, node->width * 4, node->height * 4, 511);

        if (b != NULL) {
            clear_frame_buffer(clearColor);

            sViewportClipPos = gDisplayListHead;
            make_viewport_clip_rect(&sViewportPrev);

            *viewport = *b;
        } else if (c != NULL) {
            clear_frame_buffer(clearColor);
            make_viewport_clip_rect(c);
        }

        mtxf_identity(gMatStack[gMatStackIndex]);
        mtxf_to_mtx(initialMatrix, gMatStack[gMatStackIndex]);
        gMatStackFixed[gMatStackIndex] = initialMatrix;

        sViewport = viewport;
        sViewportPos = gDisplayListHead;

        // vvv 60 FPS PATCH vvv
        mtxf_identity(gMatStackPrev[gMatStackIndex]);
        gMatStackPrevFixed[gMatStackIndex] = initialMatrix;
        // ^^^              ^^^

        gSPViewport(gDisplayListHead++, VIRTUAL_TO_PHYSICAL(&sViewportPrev));
        gSPMatrix(gDisplayListHead++, VIRTUAL_TO_PHYSICAL(gMatStackFixed[gMatStackIndex]), G_MTX_MODELVIEW | G_MTX_LOAD | G_MTX_NOPUSH);

        gCurGraphNodeRoot = node;
        if (node->node.children != NULL) {
            geo_process_node_and_siblings(node->node.children);
        }
        gCurGraphNodeRoot = NULL;
        if (gShowDebugText) {
            print_text_fmt_int(180, 36, "MEM %d", gDisplayListHeap->totalSpace - gDisplayListHeap->usedSpace);
        }
        main_pool_free(gDisplayListHeap);
    }
}<|MERGE_RESOLUTION|>--- conflicted
+++ resolved
@@ -12,11 +12,8 @@
 #include "sm64.h"
 #include "game/level_update.h"
 #include "pc/lua/smlua_hooks.h"
-<<<<<<< HEAD
 #include "pc/utils/misc.h"
-=======
 #include "pc/debuglog.h"
->>>>>>> 2a405b32
 
 /**
  * This file contains the code that processes the scene graph for rendering.
@@ -267,15 +264,9 @@
  */
 static u8 increment_mat_stack() {
     Mtx *mtx = alloc_display_list(sizeof(*mtx));
-<<<<<<< HEAD
     Mtx *mtxPrev = alloc_display_list(sizeof(*mtxPrev));
-    if (mtx == NULL || mtxPrev == NULL) { return FALSE; }
-
-=======
-    Mtx *mtxInterpolated = alloc_display_list(sizeof(*mtxInterpolated));
-    if (mtx == NULL || mtxInterpolated == NULL) { LOG_ERROR("Failed to allocate our matrices for the matrix stack."); return FALSE; }
-    
->>>>>>> 2a405b32
+    if (mtx == NULL || mtxPrev == NULL) { LOG_ERROR("Failed to allocate our matrices for the matrix stack."); return FALSE; }
+
     gMatStackIndex++;
     mtxf_to_mtx(mtx, gMatStack[gMatStackIndex]);
     mtxf_to_mtx(mtxPrev, gMatStackPrev[gMatStackIndex]);
@@ -468,19 +459,10 @@
  */
 static void geo_process_camera(struct GraphNodeCamera *node) {
     Mat4 cameraTransform;
-<<<<<<< HEAD
-
-    // Sanity check our stack index, If we above or equal to our stack size. Return to prevent OOB.
-    if (gMatStackIndex >= MATRIX_STACK_SIZE) { return; }
-
-=======
-    Vec3f posInterpolated;
-    Vec3f focusInterpolated;
-    
+
     // Sanity check our stack index, If we above or equal to our stack size. Return to prevent OOB.
     if (gMatStackIndex >= MATRIX_STACK_SIZE) { LOG_ERROR("Preventing attempt to exceed the maximum size %i for our matrix stack with size of %i.", MATRIX_STACK_SIZE - 1, gMatStackIndex); return; }
-    
->>>>>>> 2a405b32
+
     Mtx *rollMtx = alloc_display_list(sizeof(*rollMtx));
     if (rollMtx == NULL) { return; }
 
@@ -528,15 +510,9 @@
 static void geo_process_translation_rotation(struct GraphNodeTranslationRotation *node) {
     Mat4 mtxf;
     Vec3f translation;
-<<<<<<< HEAD
 
     // Sanity check our stack index, If we above or equal to our stack size. Return top prevent OOB.
-    if (gMatStackIndex >= MATRIX_STACK_SIZE) { return; }
-=======
-    
-    // Sanity check our stack index, If we above or equal to our stack size. Return to prevent OOB.
     if (gMatStackIndex >= MATRIX_STACK_SIZE) { LOG_ERROR("Preventing attempt to exceed the maximum size %i for our matrix stack with size of %i.", MATRIX_STACK_SIZE - 1, gMatStackIndex); return; }
->>>>>>> 2a405b32
 
     vec3s_to_vec3f(translation, node->translation);
     mtxf_rotate_zxy_and_translate(mtxf, translation, node->rotation);
@@ -563,15 +539,9 @@
 static void geo_process_translation(struct GraphNodeTranslation *node) {
     Mat4 mtxf;
     Vec3f translation;
-<<<<<<< HEAD
 
     // Sanity check our stack index, If we above or equal to our stack size. Return top prevent OOB.
-    if (gMatStackIndex >= MATRIX_STACK_SIZE) { return; }
-=======
-    
-    // Sanity check our stack index, If we above or equal to our stack size. Return to prevent OOB.
     if (gMatStackIndex >= MATRIX_STACK_SIZE) { LOG_ERROR("Preventing attempt to exceed the maximum size %i for our matrix stack with size of %i.", MATRIX_STACK_SIZE - 1, gMatStackIndex); return; }
->>>>>>> 2a405b32
 
     vec3s_to_vec3f(translation, node->translation);
     mtxf_rotate_zxy_and_translate(mtxf, translation, gVec3sZero);
@@ -597,16 +567,9 @@
  */
 static void geo_process_rotation(struct GraphNodeRotation *node) {
     Mat4 mtxf;
-<<<<<<< HEAD
 
     // Sanity check our stack index, If we above or equal to our stack size. Return top prevent OOB.
-    if (gMatStackIndex >= MATRIX_STACK_SIZE) { return; }
-=======
-    Vec3s rotationInterpolated;
-    
-    // Sanity check our stack index, If we above or equal to our stack size. Return to prevent OOB.
     if (gMatStackIndex >= MATRIX_STACK_SIZE) { LOG_ERROR("Preventing attempt to exceed the maximum size %i for our matrix stack with size of %i.", MATRIX_STACK_SIZE - 1, gMatStackIndex); return; }
->>>>>>> 2a405b32
 
     mtxf_rotate_zxy_and_translate(mtxf, gVec3fZero, node->rotation);
     mtxf_mul(gMatStack[gMatStackIndex + 1], mtxf, gMatStack[gMatStackIndex]);
@@ -639,16 +602,10 @@
  */
 static void geo_process_scale(struct GraphNodeScale *node) {
     Vec3f scaleVec;
-<<<<<<< HEAD
     Vec3f prevScaleVec;
 
     // Sanity check our stack index, If we above or equal to our stack size. Return top prevent OOB.
-    if (gMatStackIndex >= MATRIX_STACK_SIZE) { return; }
-=======
-    
-    // Sanity check our stack index, If we above or equal to our stack size. Return to prevent OOB.
     if (gMatStackIndex >= MATRIX_STACK_SIZE) { LOG_ERROR("Preventing attempt to exceed the maximum size %i for our matrix stack with size of %i.", MATRIX_STACK_SIZE - 1, gMatStackIndex); return; }
->>>>>>> 2a405b32
 
     vec3f_set(scaleVec, node->scale, node->scale, node->scale);
     mtxf_scale_vec3f(gMatStack[gMatStackIndex + 1], gMatStack[gMatStackIndex], scaleVec);
@@ -677,17 +634,10 @@
  */
 static void geo_process_billboard(struct GraphNodeBillboard *node) {
     Vec3f translation;
-<<<<<<< HEAD
 
     // Sanity check our stack index, If we above or equal to our stack size. Return top prevent OOB.
-    if (gMatStackIndex >= MATRIX_STACK_SIZE) { return; }
-
-=======
-    
-    // Sanity check our stack index, If we above or equal to our stack size. Return to prevent OOB.
     if (gMatStackIndex >= MATRIX_STACK_SIZE) { LOG_ERROR("Preventing attempt to exceed the maximum size %i for our matrix stack with size of %i.", MATRIX_STACK_SIZE - 1, gMatStackIndex); return; }
-    
->>>>>>> 2a405b32
+
     s16 nextMatStackIndex = gMatStackIndex + 1;
 
     vec3s_to_vec3f(translation, node->translation);
@@ -854,21 +804,12 @@
     Mat4 matrix;
     Vec3s rotation;
     Vec3f translation;
-<<<<<<< HEAD
     Vec3s rotationPrev;
     Vec3f translationPrev;
 
     // Sanity check our stack index, If we above or equal to our stack size. Return top prevent OOB.
-    if (gMatStackIndex >= MATRIX_STACK_SIZE) { return; }
-
-=======
-    Vec3s rotationInterpolated;
-    Vec3f translationInterpolated;
-    
-    // Sanity check our stack index, If we above or equal to our stack size. Return to prevent OOB.
     if (gMatStackIndex >= MATRIX_STACK_SIZE) { LOG_ERROR("Preventing attempt to exceed the maximum size %i for our matrix stack with size of %i.", MATRIX_STACK_SIZE - 1, gMatStackIndex); return; }
-    
->>>>>>> 2a405b32
+
     u16 *animAttribute = gCurrAnimAttribute;
     u8 animType = gCurAnimType;
 
@@ -959,15 +900,9 @@
     Vec3f shadowPosPrev;
     Vec3f animOffset;
     f32 shadowScale;
-<<<<<<< HEAD
 
     // Sanity check our stack index, If we above or equal to our stack size. Return top prevent OOB.
-    if (gMatStackIndex >= MATRIX_STACK_SIZE) { return; }
-=======
-    
-    // Sanity check our stack index, If we above or equal to our stack size. Return to prevent OOB.
     if (gMatStackIndex >= MATRIX_STACK_SIZE) { LOG_ERROR("Preventing attempt to exceed the maximum size %i for our matrix stack with size of %i.", MATRIX_STACK_SIZE - 1, gMatStackIndex); return; }
->>>>>>> 2a405b32
 
     if (gCurGraphNodeCamera != NULL && gCurGraphNodeObject != NULL) {
         if (gCurGraphNodeHeldObject != NULL) {
@@ -1349,17 +1284,10 @@
 void geo_process_held_object(struct GraphNodeHeldObject *node) {
     Mat4 mat;
     Vec3f translation;
-<<<<<<< HEAD
     Vec3f scalePrev;
 
     // Sanity check our stack index, If we above or equal to our stack size. Return top prevent OOB.
-    if (gMatStackIndex >= MATRIX_STACK_SIZE) { return; }
-=======
-    Vec3f scaleInterpolated;
-    
-    // Sanity check our stack index, If we above or equal to our stack size. Return to prevent OOB.
     if (gMatStackIndex >= MATRIX_STACK_SIZE) { LOG_ERROR("Preventing attempt to exceed the maximum size %i for our matrix stack with size of %i.", MATRIX_STACK_SIZE - 1, gMatStackIndex); return; }
->>>>>>> 2a405b32
 
 #ifdef F3DEX_GBI_2
     gSPLookAt(gDisplayListHead++, &lookAt);
