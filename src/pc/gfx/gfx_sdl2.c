#ifdef __MINGW32__
#define FOR_WINDOWS 1
#else
#define FOR_WINDOWS 0
#endif

#if FOR_WINDOWS
#define GLEW_STATIC
#include <GL/glew.h>
#include <SDL2/SDL.h>
#define GL_GLEXT_PROTOTYPES 1
#include <SDL2/SDL_opengl.h>
#else
#include <SDL2/SDL.h>
#define GL_GLEXT_PROTOTYPES 1
#include <SDL2/SDL_opengles2.h>
#endif

#include "gfx_window_manager_api.h"
#include "gfx_screen_config.h"
#include "../configfile.h"

#include "src/pc/controller/controller_keyboard.h"

static SDL_Window *wnd;
static int inverted_scancode_table[512];

extern bool configFullscreen;

const SDL_Scancode windows_scancode_table[] =
{ 
	/*	0						1							2							3							4						5							6							7 */
	/*	8						9							A							B							C						D							E							F */
	SDL_SCANCODE_UNKNOWN,		SDL_SCANCODE_ESCAPE,		SDL_SCANCODE_1,				SDL_SCANCODE_2,				SDL_SCANCODE_3,			SDL_SCANCODE_4,				SDL_SCANCODE_5,				SDL_SCANCODE_6,			/* 0 */
	SDL_SCANCODE_7,				SDL_SCANCODE_8,				SDL_SCANCODE_9,				SDL_SCANCODE_0,				SDL_SCANCODE_MINUS,		SDL_SCANCODE_EQUALS,		SDL_SCANCODE_BACKSPACE,		SDL_SCANCODE_TAB,		/* 0 */

	SDL_SCANCODE_Q,				SDL_SCANCODE_W,				SDL_SCANCODE_E,				SDL_SCANCODE_R,				SDL_SCANCODE_T,			SDL_SCANCODE_Y,				SDL_SCANCODE_U,				SDL_SCANCODE_I,			/* 1 */
	SDL_SCANCODE_O,				SDL_SCANCODE_P,				SDL_SCANCODE_LEFTBRACKET,	SDL_SCANCODE_RIGHTBRACKET,	SDL_SCANCODE_RETURN,	SDL_SCANCODE_LCTRL,			SDL_SCANCODE_A,				SDL_SCANCODE_S,			/* 1 */

	SDL_SCANCODE_D,				SDL_SCANCODE_F,				SDL_SCANCODE_G,				SDL_SCANCODE_H,				SDL_SCANCODE_J,			SDL_SCANCODE_K,				SDL_SCANCODE_L,				SDL_SCANCODE_SEMICOLON,	/* 2 */
	SDL_SCANCODE_APOSTROPHE,	SDL_SCANCODE_GRAVE,			SDL_SCANCODE_LSHIFT,		SDL_SCANCODE_BACKSLASH,		SDL_SCANCODE_Z,			SDL_SCANCODE_X,				SDL_SCANCODE_C,				SDL_SCANCODE_V,			/* 2 */

	SDL_SCANCODE_B,				SDL_SCANCODE_N,				SDL_SCANCODE_M,				SDL_SCANCODE_COMMA,			SDL_SCANCODE_PERIOD,	SDL_SCANCODE_SLASH,			SDL_SCANCODE_RSHIFT,		SDL_SCANCODE_PRINTSCREEN,/* 3 */
	SDL_SCANCODE_LALT,			SDL_SCANCODE_SPACE,			SDL_SCANCODE_CAPSLOCK,		SDL_SCANCODE_F1,			SDL_SCANCODE_F2,		SDL_SCANCODE_F3,			SDL_SCANCODE_F4,			SDL_SCANCODE_F5,		/* 3 */

	SDL_SCANCODE_F6,			SDL_SCANCODE_F7,			SDL_SCANCODE_F8,			SDL_SCANCODE_F9,			SDL_SCANCODE_F10,		SDL_SCANCODE_NUMLOCKCLEAR,	SDL_SCANCODE_SCROLLLOCK,	SDL_SCANCODE_HOME,		/* 4 */
	SDL_SCANCODE_UP,			SDL_SCANCODE_PAGEUP,		SDL_SCANCODE_KP_MINUS,		SDL_SCANCODE_LEFT,			SDL_SCANCODE_KP_5,		SDL_SCANCODE_RIGHT,			SDL_SCANCODE_KP_PLUS,		SDL_SCANCODE_END,		/* 4 */

	SDL_SCANCODE_DOWN,			SDL_SCANCODE_PAGEDOWN,		SDL_SCANCODE_INSERT,		SDL_SCANCODE_DELETE,		SDL_SCANCODE_UNKNOWN,	SDL_SCANCODE_UNKNOWN,		SDL_SCANCODE_NONUSBACKSLASH,SDL_SCANCODE_F11,		/* 5 */
	SDL_SCANCODE_F12,			SDL_SCANCODE_PAUSE,			SDL_SCANCODE_UNKNOWN,		SDL_SCANCODE_LGUI,			SDL_SCANCODE_RGUI,		SDL_SCANCODE_APPLICATION,	SDL_SCANCODE_UNKNOWN,		SDL_SCANCODE_UNKNOWN,	/* 5 */

	SDL_SCANCODE_UNKNOWN,		SDL_SCANCODE_UNKNOWN,		SDL_SCANCODE_UNKNOWN,		SDL_SCANCODE_UNKNOWN,		SDL_SCANCODE_F13,		SDL_SCANCODE_F14,			SDL_SCANCODE_F15,			SDL_SCANCODE_F16,		/* 6 */
	SDL_SCANCODE_F17,			SDL_SCANCODE_F18,			SDL_SCANCODE_F19,			SDL_SCANCODE_UNKNOWN,		SDL_SCANCODE_UNKNOWN,	SDL_SCANCODE_UNKNOWN,		SDL_SCANCODE_UNKNOWN,		SDL_SCANCODE_UNKNOWN,	/* 6 */
	
	SDL_SCANCODE_INTERNATIONAL2,		SDL_SCANCODE_UNKNOWN,		SDL_SCANCODE_UNKNOWN,		SDL_SCANCODE_INTERNATIONAL1,		SDL_SCANCODE_UNKNOWN,	SDL_SCANCODE_UNKNOWN,		SDL_SCANCODE_UNKNOWN,		SDL_SCANCODE_UNKNOWN,	/* 7 */
	SDL_SCANCODE_UNKNOWN,		SDL_SCANCODE_INTERNATIONAL4,		SDL_SCANCODE_UNKNOWN,		SDL_SCANCODE_INTERNATIONAL5,		SDL_SCANCODE_UNKNOWN,	SDL_SCANCODE_INTERNATIONAL3,		SDL_SCANCODE_UNKNOWN,		SDL_SCANCODE_UNKNOWN	/* 7 */
};

const SDL_Scancode scancode_rmapping_extended[][2] = {
    {SDL_SCANCODE_KP_ENTER, SDL_SCANCODE_RETURN},
    {SDL_SCANCODE_RALT, SDL_SCANCODE_LALT},
    {SDL_SCANCODE_RCTRL, SDL_SCANCODE_LCTRL},
    {SDL_SCANCODE_KP_DIVIDE, SDL_SCANCODE_SLASH},
    //{SDL_SCANCODE_KP_PLUS, SDL_SCANCODE_CAPSLOCK}
};

const SDL_Scancode scancode_rmapping_nonextended[][2] = {
    {SDL_SCANCODE_KP_7, SDL_SCANCODE_HOME},
    {SDL_SCANCODE_KP_8, SDL_SCANCODE_UP},
    {SDL_SCANCODE_KP_9, SDL_SCANCODE_PAGEUP},
    {SDL_SCANCODE_KP_4, SDL_SCANCODE_LEFT},
    {SDL_SCANCODE_KP_6, SDL_SCANCODE_RIGHT},
    {SDL_SCANCODE_KP_1, SDL_SCANCODE_END},
    {SDL_SCANCODE_KP_2, SDL_SCANCODE_DOWN},
    {SDL_SCANCODE_KP_3, SDL_SCANCODE_PAGEDOWN},
    {SDL_SCANCODE_KP_0, SDL_SCANCODE_INSERT},
    {SDL_SCANCODE_KP_PERIOD, SDL_SCANCODE_DELETE},
    {SDL_SCANCODE_KP_MULTIPLY, SDL_SCANCODE_PRINTSCREEN}
};

static void gfx_sdl_init(void) {
    SDL_Init(SDL_INIT_VIDEO);
    SDL_ShowCursor(SDL_DISABLE); 		            // Removes the cursor from view when upon the game's window.
	
    SDL_GL_SetAttribute(SDL_GL_DEPTH_SIZE, 24);
    SDL_GL_SetAttribute(SDL_GL_DOUBLEBUFFER, 1);

    #ifdef TARGET_RPI
    SDL_GL_SetAttribute(SDL_GL_CONTEXT_MAJOR_VERSION, 2);  // These attributes allow for hardware acceleration on RPis.
    SDL_GL_SetAttribute(SDL_GL_CONTEXT_MINOR_VERSION, 0); 
<<<<<<< HEAD
    SDL_GL_SetAttribute(SDL_GL_CONTEXT_PROFILE_MASK, SDL_GL_CONTEXT_PROFILE_ES);
    #endif
=======
    SDL_GL_SetAttribute(SDL_GL_CONTEXT_PROFILE_MASK, SDL_GL_CONTEXT_PROFILE_ES); 
    #endif    
>>>>>>> 0c10f9ea
    
    //SDL_GL_SetAttribute(SDL_GL_MULTISAMPLEBUFFERS, 1);
    //SDL_GL_SetAttribute(SDL_GL_MULTISAMPLESAMPLES, 4);
    
    #ifndef TARGET_RPI
    wnd = SDL_CreateWindow("Super Mario 64 PC-Port", SDL_WINDOWPOS_CENTERED, SDL_WINDOWPOS_CENTERED,
            DESIRED_SCREEN_WIDTH, DESIRED_SCREEN_HEIGHT, SDL_WINDOW_OPENGL | SDL_WINDOW_SHOWN | SDL_WINDOW_RESIZABLE);
    #else
    wnd = SDL_CreateWindow("Super Mario 64 RPi (GLES2)", SDL_WINDOWPOS_CENTERED, SDL_WINDOWPOS_CENTERED,
            DESIRED_SCREEN_WIDTH, DESIRED_SCREEN_HEIGHT, SDL_WINDOW_OPENGL | SDL_WINDOW_SHOWN | SDL_WINDOW_RESIZABLE);
    #endif
<<<<<<< HEAD


=======
	
		
>>>>>>> 0c10f9ea
    if (configFullscreen)
    {
        SDL_SetWindowFullscreen(wnd, SDL_WINDOW_FULLSCREEN_DESKTOP);
    }
    
    SDL_GL_CreateContext(wnd);
    SDL_GL_SetSwapInterval(2); // TODO 0, 1 or 2 or remove this line
    
    for (size_t i = 0; i < sizeof(windows_scancode_table) / sizeof(SDL_Scancode); i++) {
        inverted_scancode_table[windows_scancode_table[i]] = i;
    }
    
    for (size_t i = 0; i < sizeof(scancode_rmapping_extended) / sizeof(scancode_rmapping_extended[0]); i++) {
        inverted_scancode_table[scancode_rmapping_extended[i][0]] = inverted_scancode_table[scancode_rmapping_extended[i][1]] + 0x100;
    }
    
    for (size_t i = 0; i < sizeof(scancode_rmapping_nonextended) / sizeof(scancode_rmapping_nonextended[0]); i++) {
        inverted_scancode_table[scancode_rmapping_extended[i][0]] = inverted_scancode_table[scancode_rmapping_extended[i][1]];
        inverted_scancode_table[scancode_rmapping_extended[i][1]] += 0x100;
    }
}

static void gfx_sdl_main_loop(void (*run_one_game_iter)(void)) {
    int t;
    while (1) {
        t = SDL_GetTicks();
        run_one_game_iter();
        t = SDL_GetTicks() - t;

        if (t < 1000 / 30) {
            SDL_Delay ((1000 / 30) - t);
        }
    }
}

static void gfx_sdl_get_dimensions(uint32_t *width, uint32_t *height) {
    SDL_GetWindowSize(wnd, width, height);
}

static int translate_scancode(int scancode) {
    if (scancode < 512) {
        return inverted_scancode_table[scancode];
    } else {
        return 0;
    }
}

static void gfx_sdl_onkeydown(int scancode) {
    keyboard_on_key_down(translate_scancode(scancode));

    const Uint8 *state = SDL_GetKeyboardState(NULL);

    if (state[SDL_SCANCODE_LALT] && state[SDL_SCANCODE_RETURN])
    {
        if (!configFullscreen)
        {
            SDL_SetWindowFullscreen(wnd, SDL_WINDOW_FULLSCREEN_DESKTOP);
        }
        else
        {
            SDL_SetWindowFullscreen(wnd, 0);
        }

        configFullscreen = !configFullscreen;
    }
}

static void gfx_sdl_onkeyup(int scancode) {
    keyboard_on_key_up(translate_scancode(scancode));
}

static void gfx_sdl_handle_events(void) {
    SDL_Event event;
    while (SDL_PollEvent(&event)) {
        switch (event.type) {
#ifndef TARGET_WEB
            // Scancodes are broken in Emscripten SDL2: https://bugzilla.libsdl.org/show_bug.cgi?id=3259
            case SDL_KEYDOWN:
                gfx_sdl_onkeydown(event.key.keysym.scancode);
                break;
            case SDL_KEYUP:
                gfx_sdl_onkeyup(event.key.keysym.scancode);
                break;
#endif
            case SDL_QUIT:
                exit(0);
        }
    }
}

static bool gfx_sdl_start_frame(void) {
    return true;
}

static void gfx_sdl_swap_buffers_begin(void) {
    SDL_GL_SwapWindow(wnd);
}

static void gfx_sdl_swap_buffers_end(void) {
}

static double gfx_sdl_get_time(void) {
    return 0.0;
}

struct GfxWindowManagerAPI gfx_sdl = {
    gfx_sdl_init,
    gfx_sdl_main_loop,
    gfx_sdl_get_dimensions,
    gfx_sdl_handle_events,
    gfx_sdl_start_frame,
    gfx_sdl_swap_buffers_begin,
    gfx_sdl_swap_buffers_end,
    gfx_sdl_get_time
};<|MERGE_RESOLUTION|>--- conflicted
+++ resolved
@@ -88,13 +88,8 @@
     #ifdef TARGET_RPI
     SDL_GL_SetAttribute(SDL_GL_CONTEXT_MAJOR_VERSION, 2);  // These attributes allow for hardware acceleration on RPis.
     SDL_GL_SetAttribute(SDL_GL_CONTEXT_MINOR_VERSION, 0); 
-<<<<<<< HEAD
     SDL_GL_SetAttribute(SDL_GL_CONTEXT_PROFILE_MASK, SDL_GL_CONTEXT_PROFILE_ES);
     #endif
-=======
-    SDL_GL_SetAttribute(SDL_GL_CONTEXT_PROFILE_MASK, SDL_GL_CONTEXT_PROFILE_ES); 
-    #endif    
->>>>>>> 0c10f9ea
     
     //SDL_GL_SetAttribute(SDL_GL_MULTISAMPLEBUFFERS, 1);
     //SDL_GL_SetAttribute(SDL_GL_MULTISAMPLESAMPLES, 4);
@@ -106,13 +101,7 @@
     wnd = SDL_CreateWindow("Super Mario 64 RPi (GLES2)", SDL_WINDOWPOS_CENTERED, SDL_WINDOWPOS_CENTERED,
             DESIRED_SCREEN_WIDTH, DESIRED_SCREEN_HEIGHT, SDL_WINDOW_OPENGL | SDL_WINDOW_SHOWN | SDL_WINDOW_RESIZABLE);
     #endif
-<<<<<<< HEAD
-
-
-=======
-	
-		
->>>>>>> 0c10f9ea
+  
     if (configFullscreen)
     {
         SDL_SetWindowFullscreen(wnd, SDL_WINDOW_FULLSCREEN_DESKTOP);
