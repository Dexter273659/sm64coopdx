#include <stdlib.h>
#include <stdio.h>

#ifdef TARGET_WEB
#include <emscripten.h>
#include <emscripten/html5.h>
#endif

#include "sm64.h"

#include "game/memory.h"
#include "audio/external.h"

#include "network/network.h"

#include "gfx/gfx_pc.h"

#include "gfx/gfx_opengl.h"
#include "gfx/gfx_direct3d11.h"
#include "gfx/gfx_direct3d12.h"

#include "gfx/gfx_dxgi.h"
#include "gfx/gfx_sdl.h"

#include "audio/audio_api.h"
#include "audio/audio_sdl.h"
#include "audio/audio_null.h"

#include "pc_main.h"
#include "cliopts.h"
#include "configfile.h"
#include "controller/controller_api.h"
#include "controller/controller_keyboard.h"
#include "fs/fs.h"

#include "game/game_init.h"
#include "game/main.h"
#include "game/thread6.h"

#ifdef DISCORDRPC
#include "pc/discord/discordrpc.h"
#endif

OSMesg D_80339BEC;
OSMesgQueue gSIEventMesgQueue;

s8 gResetTimer;
s8 D_8032C648;
s8 gDebugLevelSelect;
s8 gShowProfiler;
s8 gShowDebugText;

s32 gRumblePakPfs;
struct RumbleData gRumbleDataQueue[3];
struct StructSH8031D9B0 gCurrRumbleSettings;

static struct AudioAPI *audio_api;
struct GfxWindowManagerAPI *wm_api;
static struct GfxRenderingAPI *rendering_api;

extern void gfx_run(Gfx *commands);
extern void thread5_game_loop(void *arg);
extern void create_next_audio_buffer(s16 *samples, u32 num_samples);
void game_loop_one_iteration(void);

void dispatch_audio_sptask(struct SPTask *spTask) {
}

void set_vblank_handler(s32 index, struct VblankHandler *handler, OSMesgQueue *queue, OSMesg *msg) {
}

static bool inited = false;

#include "game/display.h" // for gGlobalTimer
void send_display_list(struct SPTask *spTask) {
    if (!inited) return;
    gfx_run((Gfx *)spTask->task.t.data_ptr);
}

#ifdef VERSION_EU
#define SAMPLES_HIGH 656
#define SAMPLES_LOW 640
#else
#define SAMPLES_HIGH 544
#define SAMPLES_LOW 528
#endif

static inline void patch_interpolations(void) {
    extern void mtx_patch_interpolated(void);
    extern void patch_screen_transition_interpolated(void);
    extern void patch_title_screen_scales(void);
    extern void patch_interpolated_dialog(void);
    extern void patch_interpolated_hud(void);
    extern void patch_interpolated_paintings(void);
    extern void patch_interpolated_bubble_particles(void);
    extern void patch_interpolated_snow_particles(void);
    mtx_patch_interpolated();
    patch_screen_transition_interpolated();
    patch_title_screen_scales();
    patch_interpolated_dialog();
    patch_interpolated_hud();
    patch_interpolated_paintings();
    patch_interpolated_bubble_particles();
    patch_interpolated_snow_particles();
}

void produce_one_frame(void) {
    network_update();
    gfx_start_frame();

    const f32 master_mod = (f32)configMasterVolume / 127.0f;
    set_sequence_player_volume(SEQ_PLAYER_LEVEL, (f32)configMusicVolume / 127.0f * master_mod);
    set_sequence_player_volume(SEQ_PLAYER_SFX, (f32)configSfxVolume / 127.0f * master_mod);
    set_sequence_player_volume(SEQ_PLAYER_ENV, (f32)configEnvVolume / 127.0f * master_mod);

    game_loop_one_iteration();
    thread6_rumble_loop(NULL);

    int samples_left = audio_api->buffered();
    u32 num_audio_samples = samples_left < audio_api->get_desired_buffered() ? SAMPLES_HIGH : SAMPLES_LOW;
    //printf("Audio samples: %d %u\n", samples_left, num_audio_samples);
    s16 audio_buffer[SAMPLES_HIGH * 2 * 2];
    for (int i = 0; i < 2; i++) {
        /*if (audio_cnt-- == 0) {
            audio_cnt = 2;
        }
        u32 num_audio_samples = audio_cnt < 2 ? 528 : 544;*/
        create_next_audio_buffer(audio_buffer + i * (num_audio_samples * 2), num_audio_samples);
    }
    //printf("Audio samples before submitting: %d\n", audio_api->buffered());

    audio_api->play((u8 *)audio_buffer, 2 * num_audio_samples * 4);

    gfx_end_frame();

    gfx_start_frame();
    patch_interpolations();
    send_display_list(gGfxSPTask);
    gfx_end_frame();
}

void audio_shutdown(void) {
    if (audio_api) {
        if (audio_api->shutdown) audio_api->shutdown();
        audio_api = NULL;
    }
}

void game_deinit(void) {
#ifdef DISCORDRPC
    discord_shutdown();
#endif
    configfile_save(configfile_name());
    controller_shutdown();
    audio_shutdown();
    gfx_shutdown();
    network_shutdown();
    inited = false;
}

void game_exit(void) {
    game_deinit();
#ifndef TARGET_WEB
    exit(0);
#endif
}

#ifdef TARGET_WEB
static void em_main_loop(void) {
}

static void request_anim_frame(void (*func)(double time)) {
    EM_ASM(requestAnimationFrame(function(time) {
        dynCall("vd", $0, [time]);
    }), func);
}

static void on_anim_frame(double time) {
    static double target_time;

    time *= 0.03; // milliseconds to frame count (33.333 ms -> 1)

    if (time >= target_time + 10.0) {
        // We are lagging 10 frames behind, probably due to coming back after inactivity,
        // so reset, with a small margin to avoid potential jitter later.
        target_time = time - 0.010;
    }

    for (int i = 0; i < 2; i++) {
        // If refresh rate is 15 Hz or something we might need to generate two frames
        if (time >= target_time) {
            produce_one_frame();
            target_time = target_time + 1.0;
        }
    }

    if (inited) // only continue if the init flag is still set
        request_anim_frame(on_anim_frame);
}
#endif

void main_func(void) {
    const char *gamedir = gCLIOpts.GameDir[0] ? gCLIOpts.GameDir : FS_BASEDIR;
    const char *userpath = gCLIOpts.SavePath[0] ? gCLIOpts.SavePath : sys_user_path();
    fs_init(sys_ropaths, gamedir, userpath);

    configfile_load(configfile_name());

    if (gCLIOpts.FullScreen == 1)
        configWindow.fullscreen = true;
    else if (gCLIOpts.FullScreen == 2)
        configWindow.fullscreen = false;

    const size_t poolsize = gCLIOpts.PoolSize ? gCLIOpts.PoolSize : DEFAULT_POOL_SIZE;
    u64 *pool = malloc(poolsize);
    if (!pool) sys_fatal("Could not alloc %u bytes for main pool.\n", poolsize);
    main_pool_init(pool, pool + poolsize / sizeof(pool[0]));
    gEffectsMemoryPool = mem_pool_init(0x4000, MEMORY_POOL_LEFT);

    #if defined(WAPI_SDL1) || defined(WAPI_SDL2)
    wm_api = &gfx_sdl;
    #elif defined(WAPI_DXGI)
    wm_api = &gfx_dxgi;
    #else
    #error No window API!
    #endif

    #if defined(RAPI_D3D11)
    rendering_api = &gfx_direct3d11_api;
    # define RAPI_NAME "DirectX 11"
    #elif defined(RAPI_D3D12)
    rendering_api = &gfx_direct3d12_api;
    # define RAPI_NAME "DirectX 12"
    #elif defined(RAPI_GL) || defined(RAPI_GL_LEGACY)
    rendering_api = &gfx_opengl_api;
    # ifdef USE_GLES
    #  define RAPI_NAME "OpenGL ES"
    # else
    #  define RAPI_NAME "OpenGL"
    # endif
    #else
    #error No rendering API!
    #endif

    char window_title[96] =
    "Super Mario 64 coop EX (" RAPI_NAME ")"
    #ifdef NIGHTLY
    " nightly " GIT_HASH
    #endif
    ;

    gfx_init(wm_api, rendering_api, window_title);
    wm_api->set_keyboard_callbacks(keyboard_on_key_down, keyboard_on_key_up, keyboard_on_all_keys_up, keyboard_on_text_input);

<<<<<<< HEAD
    if (audio_api == NULL && audio_sdl.init())
=======
    #if defined(AAPI_SDL1) || defined(AAPI_SDL2)
    if (audio_api == NULL && audio_sdl.init()) 
>>>>>>> 8a23a8a5
        audio_api = &audio_sdl;
    #endif

    if (audio_api == NULL) {
        audio_api = &audio_null;
    }

    network_init(gCLIOpts.Network, gCLIOpts.JoinIp, gCLIOpts.NetworkPort);
    audio_init();
    sound_init();

    thread5_game_loop(NULL);

    inited = true;

#ifdef EXTERNAL_DATA
    // precache data if needed
    if (configPrecacheRes) {
        fprintf(stdout, "precaching data\n");
        fflush(stdout);
        gfx_precache_textures();
    }
#endif

#ifdef DISCORDRPC
    discord_init();
#endif

#ifdef TARGET_WEB
    emscripten_set_main_loop(em_main_loop, 0, 0);
    request_anim_frame(on_anim_frame);
#else
    while (true) {
        wm_api->main_loop(produce_one_frame);
#ifdef DISCORDRPC
        discord_update_rich_presence();
#endif
        fflush(stdout);
    }
#endif
}

int main(int argc, char *argv[]) {
    parse_cli_opts(argc, argv);
    main_func();
    return 0;
}<|MERGE_RESOLUTION|>--- conflicted
+++ resolved
@@ -252,12 +252,8 @@
     gfx_init(wm_api, rendering_api, window_title);
     wm_api->set_keyboard_callbacks(keyboard_on_key_down, keyboard_on_key_up, keyboard_on_all_keys_up, keyboard_on_text_input);
 
-<<<<<<< HEAD
-    if (audio_api == NULL && audio_sdl.init())
-=======
     #if defined(AAPI_SDL1) || defined(AAPI_SDL2)
     if (audio_api == NULL && audio_sdl.init()) 
->>>>>>> 8a23a8a5
         audio_api = &audio_sdl;
     #endif
 
