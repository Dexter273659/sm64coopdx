#include <stdio.h>
#if defined(_WIN32) || defined(_WIN64)
#include <windows.h>
#include <wininet.h>
#else
#include <curl/curl.h>
#endif

#include "update_checker.h"
#include "pc/djui/djui.h"
#include "pc/network/version.h"
#include "pc/loading.h"

#define URL "https://sm64coopdx.com/download/version.txt"

static char sVersionUpdateTextBuffer[256] = { 0 };
static char sRemoteVersion[8] = { 0 };

bool gUpdateMessage = false;

void show_update_popup(void) {
    if (sVersionUpdateTextBuffer[0] == '\0') { return; }
    djui_popup_create(sVersionUpdateTextBuffer, 3);
}

#if !(defined(_WIN32) || defined(_WIN64))
size_t write_callback(char *ptr, size_t size, size_t nmemb, char **data) {
    size_t realsize = size * nmemb;

    // allocate memory for the received data and copy it into the buffer
    *data = realloc(*data, realsize + 1);
    if (*data == NULL) { return 0; }

    memcpy(*data, ptr, realsize);
    (*data)[realsize] = '\0'; // null-terminate the string

    return realsize;
}
#endif

// function to download a text file from the internet
void get_version_remote(void) {
#if defined(_WIN32) || defined(_WIN64)
    char buffer[8];

    // initialize WinINet
    HINTERNET hInternet = InternetOpenA("sm64coopdx", INTERNET_OPEN_TYPE_DIRECT, NULL, NULL, 0);
    if (!hInternet) {
        printf("Failed to check for updates!\n");
        InternetCloseHandle(hInternet);
        return;
    }

    // open the URL
    HINTERNET hUrl = InternetOpenUrlA(hInternet, URL, NULL, 0, INTERNET_FLAG_RELOAD, 0);
    if (!hUrl) {
        printf("Failed to check for updates!\n");
        InternetCloseHandle(hInternet);
        InternetCloseHandle(hUrl);
        return;
    }

    // calculate the size of the file
    DWORD contentLength;
    DWORD dwSize = sizeof(contentLength);
    HttpQueryInfo(hUrl, HTTP_QUERY_CONTENT_LENGTH | HTTP_QUERY_FLAG_NUMBER, &contentLength, &dwSize, NULL);

    // read data from the URL
    DWORD bytesRead;
    if (!InternetReadFile(hUrl, buffer, sizeof(buffer), &bytesRead)) {
        printf("Failed to check for updates!\n");
        InternetCloseHandle(hInternet);
        InternetCloseHandle(hUrl);
        return;
    }

    buffer[bytesRead] = '\0';
<<<<<<< HEAD
    strncpy(sRemoteVersion, buffer, 8);
=======
    snprintf(sRemoteVersion, 8, "%s", buffer);
>>>>>>> eb1cc83f

    // close handles
    InternetCloseHandle(hUrl);
    InternetCloseHandle(hInternet);
#else
    char* buffer = NULL;

    // initialize libcurl
    CURL *curl = curl_easy_init();
    if (!curl || curl_global_init(CURL_GLOBAL_ALL) != CURLE_OK) {
        printf("Failed to check for updates!\n");
        return;
    }

    // set properties
    curl_easy_setopt(curl, CURLOPT_WRITEFUNCTION, write_callback);
    curl_easy_setopt(curl, CURLOPT_WRITEDATA, &buffer);
    curl_easy_setopt(curl, CURLOPT_TIMEOUT, 3); // only allow 3 seconds
    curl_easy_setopt(curl, CURLOPT_CONNECTTIMEOUT, 3);
    curl_easy_setopt(curl, CURLOPT_URL, URL);

    // perform the request
    CURLcode res = curl_easy_perform(curl);
    if (res != CURLE_OK) {
        printf("Failed to check for updates!\n");
        curl_easy_cleanup(curl);
        return;
    }

    if (!buffer) { return; }

    snprintf(sRemoteVersion, 8, "%s", buffer);

    // Clean up
    curl_easy_cleanup(curl);
#endif
}

void check_for_updates(void) {
<<<<<<< HEAD
    if (gIsThreaded) { REFRESH_MUTEX(snprintf(gCurrLoadingSegment.str, 256, "Checking For Updates")); }
=======
    LOADING_SCREEN_MUTEX(loading_screen_set_segment_text("Checking For Updates"));
>>>>>>> eb1cc83f

    get_version_remote();
    if (sRemoteVersion[0] != '\0' && strcmp(sRemoteVersion, get_version())) {
        snprintf(
            sVersionUpdateTextBuffer, 256,
            "\\#ffffa0\\%s\n\\#dcdcdc\\%s: v%s\n%s: %s",
            DLANG(NOTIF, UPDATE_AVAILABLE),
            DLANG(NOTIF, LATEST_VERSION),
            sRemoteVersion,
            DLANG(NOTIF, YOUR_VERSION),
            get_version()
        );
        gUpdateMessage = true;
    }
}<|MERGE_RESOLUTION|>--- conflicted
+++ resolved
@@ -75,11 +75,7 @@
     }
 
     buffer[bytesRead] = '\0';
-<<<<<<< HEAD
-    strncpy(sRemoteVersion, buffer, 8);
-=======
     snprintf(sRemoteVersion, 8, "%s", buffer);
->>>>>>> eb1cc83f
 
     // close handles
     InternetCloseHandle(hUrl);
@@ -119,11 +115,7 @@
 }
 
 void check_for_updates(void) {
-<<<<<<< HEAD
-    if (gIsThreaded) { REFRESH_MUTEX(snprintf(gCurrLoadingSegment.str, 256, "Checking For Updates")); }
-=======
     LOADING_SCREEN_MUTEX(loading_screen_set_segment_text("Checking For Updates"));
->>>>>>> eb1cc83f
 
     get_version_remote();
     if (sRemoteVersion[0] != '\0' && strcmp(sRemoteVersion, get_version())) {
