--- conflicted
+++ resolved
@@ -35,10 +35,7 @@
 
 static bool init_ok;
 static SDL_GameController *sdl_cntrl;
-<<<<<<< HEAD
 static SDL_Haptic *sdl_haptic;
-=======
->>>>>>> 88b044bd
 
 static u32 num_joy_binds = 0;
 static u32 num_mouse_binds = 0;
@@ -257,7 +254,7 @@
 
 u32 controller_rumble_init(void) {
     if (SDL_HapticRumbleSupported(sdl_haptic) != SDL_TRUE) {
-        printf("Controller does not support haptics! %s\n", SDL_GetError());
+        // printf("Controller does not support haptics! %s\n", SDL_GetError());
         return 1;
     }
     if (SDL_HapticRumbleInit(sdl_haptic) != 0) {
@@ -266,6 +263,7 @@
     }
     return 0;
 }
+
 
 s32 controller_rumble_play(f32 strength, u32 length) {
     if (SDL_HapticRumblePlay(sdl_haptic, strength, length) != 0) {
