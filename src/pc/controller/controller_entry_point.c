--- conflicted
+++ resolved
@@ -29,24 +29,14 @@
 s32 osMotorStart(UNUSED void *pfs) {
     // Since rumble stops by osMotorStop, its duration is not nessecary.
     // Set it to 5 seconds and hope osMotorStop() is called in time.
-<<<<<<< HEAD
-    if (configRumbleStrength == 0) { return; }
-    controller_rumble_play(configRumbleStrength / 100.0f, 5.0f);
-=======
     if (configRumbleStrength)
         controller_rumble_play(configRumbleStrength / 100.0f, 5.0f);
->>>>>>> 8a23a8a5
     return 0;
 }
 
 s32 osMotorStop(UNUSED void *pfs) {
-<<<<<<< HEAD
-    if (configRumbleStrength == 0) { return; }
-    controller_rumble_stop();
-=======
     if (configRumbleStrength)
         controller_rumble_stop();
->>>>>>> 8a23a8a5
     return 0;
 }
 
