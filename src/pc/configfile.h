--- conflicted
+++ resolved
@@ -36,12 +36,8 @@
 extern unsigned int configKeyStickLeft[];
 extern unsigned int configKeyStickRight[];
 extern unsigned int configStickDeadzone;
-<<<<<<< HEAD
 extern unsigned int configRumbleStrength;
-#ifdef EXTERNAL_TEXTURES
-=======
 #ifdef EXTERNAL_DATA
->>>>>>> 88b044bd
 extern bool         configPrecacheRes;
 #endif
 #ifdef BETTERCAMERA
