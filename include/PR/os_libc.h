--- conflicted
+++ resolved
@@ -3,13 +3,6 @@
 
 #include "ultratypes.h"
 
-<<<<<<< HEAD
-#ifdef OSX_BUILD
-#include <strings.h> // OSX doesn't like it not being included?
-#else
-
-// Old deprecated functions from strings.h, replaced by memcpy/memset.
-=======
 // old bstring functions that aren't present on some platforms
 
 #if defined(__APPLE__)
@@ -29,13 +22,9 @@
 #else
 
 // hope for the best
->>>>>>> 009aef1d
 extern void bcopy(const void *, void *, size_t);
 extern void bzero(void *, size_t);
 
 #endif
-<<<<<<< HEAD
-=======
 
->>>>>>> 009aef1d
 #endif /* !_OS_LIBC_H_ */