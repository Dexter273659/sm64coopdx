#ifndef _ULTRA64_TYPES_H_
#define _ULTRA64_TYPES_H_

#ifndef NULL
#define NULL    (void *)0
#endif

#define TRUE 1
#define FALSE 0

typedef signed char            s8;
typedef unsigned char          u8;
typedef signed short int       s16;
typedef unsigned short int     u16;
typedef signed int             s32;
typedef unsigned int           u32;
typedef signed long long int   s64;
typedef unsigned long long int u64;

typedef volatile u8   vu8;
typedef volatile u16 vu16;
typedef volatile u32 vu32;
typedef volatile u64 vu64;
typedef volatile s8   vs8;
typedef volatile s16 vs16;
typedef volatile s32 vs32;
typedef volatile s64 vs64;

typedef float  f32;
typedef double f64;

#include <stddef.h>
#include <stdint.h>
#if defined(__MINGW32__) 
#include <_mingw.h>
#if !defined(__MINGW64_VERSION_MAJOR)
typedef long ssize_t;
#else
typedef ptrdiff_t ssize_t;
<<<<<<< HEAD
#endif
#endif
#endif
=======

>>>>>>> ac97d96a

#endif<|MERGE_RESOLUTION|>--- conflicted
+++ resolved
@@ -37,12 +37,6 @@
 typedef long ssize_t;
 #else
 typedef ptrdiff_t ssize_t;
-<<<<<<< HEAD
 #endif
 #endif
-#endif
-=======
-
->>>>>>> ac97d96a
-
 #endif