
# Makefile to rebuild SM64 split image

### Default target ###

default: all

### Build Options ###

# These options can either be changed by modifying the makefile, or
# by building with 'make SETTING=value'. 'make clean' may be required.

# Version of the game to build
VERSION ?= us
# Graphics microcode used
GRUCODE ?= f3d_old
# If COMPARE is 1, check the output sha1sum when building 'all'
COMPARE ?= 1
# If NON_MATCHING is 1, define the NON_MATCHING and AVOID_UB macros when building (recommended)
NON_MATCHING ?= 1
# Sane default until N64 build scripts rm'd
TARGET_N64 = 0

# Build and optimize for Raspberry Pi(s)
TARGET_RPI ?= 0
<<<<<<< HEAD

# Makeflag to enable OSX fixes
OSX_BUILD ?= 0
=======
# Compiler to use (ido or gcc)
# COMPILER ?= ido // Old Default
>>>>>>> 009aef1d

# Disable better camera by default
BETTERCAMERA ?= 0
# Disable no drawing distance by default
NODRAWINGDISTANCE ?= 0
# Disable texture fixes by default (helps with them purists)
TEXTURE_FIX ?= 0
# Enable extended options menu by default
EXT_OPTIONS_MENU ?= 1

# Build for Emscripten/WebGL
TARGET_WEB ?= 0
# Specify the target you are building for, 0 means native
TARGET_ARCH ?= native
TARGET_BITS ?= 0

ifneq ($(TARGET_BITS),0)
  BITS := -m$(TARGET_BITS)
else
  BITS :=
endif

# Automatic settings for PC port(s)

NON_MATCHING := 1
GRUCODE := f3dex2e
WINDOWS_BUILD := 0

ifeq ($(TARGET_WEB),0)
ifeq ($(OS),Windows_NT)
WINDOWS_BUILD := 1
endif
endif

# Release (version) flag defs

ifeq ($(VERSION),jp)
  VERSION_CFLAGS := -DVERSION_JP
  VERSION_ASFLAGS := --defsym VERSION_JP=1
  GRUCODE_CFLAGS := -DF3D_OLD
  GRUCODE_ASFLAGS := --defsym F3D_OLD=1
  TARGET := sm64.jp
else
ifeq ($(VERSION),us)
  VERSION_CFLAGS := -DVERSION_US
  VERSION_ASFLAGS := --defsym VERSION_US=1
  GRUCODE_CFLAGS := -DF3D_OLD
  GRUCODE_ASFLAGS := --defsym F3D_OLD=1
  TARGET := sm64.us
else
ifeq ($(VERSION),eu)
  VERSION_CFLAGS := -DVERSION_EU
  VERSION_ASFLAGS := --defsym VERSION_EU=1
  GRUCODE_CFLAGS := -DF3D_NEW
  GRUCODE_ASFLAGS := --defsym F3D_NEW=1
  TARGET := sm64.eu
else
ifeq ($(VERSION),sh)
  $(warning Building SH is experimental and is prone to breaking. Try at your own risk.)
  VERSION_CFLAGS := -DVERSION_SH
  VERSION_ASFLAGS := --defsym VERSION_SH=1
  GRUCODE_CFLAGS := -DF3D_NEW
  GRUCODE_ASFLAGS := --defsym F3D_NEW=1
  TARGET := sm64.sh
# TODO: GET RID OF THIS!!! We should mandate assets for Shindou like EU but we dont have the addresses extracted yet so we'll just pretend you have everything extracted for now.
  NOEXTRACT := 1
else
  $(error unknown version "$(VERSION)")
endif
endif
endif
endif

# Microcode

ifeq ($(GRUCODE),f3dex) # Fast3DEX
  GRUCODE_CFLAGS := -DF3DEX_GBI
  GRUCODE_ASFLAGS := --defsym F3DEX_GBI_SHARED=1 --defsym F3DEX_GBI=1
  TARGET := $(TARGET).f3dex
  COMPARE := 0
else
ifeq ($(GRUCODE), f3dex2) # Fast3DEX2
  GRUCODE_CFLAGS := -DF3DEX_GBI_2
  GRUCODE_ASFLAGS := --defsym F3DEX_GBI_SHARED=1 --defsym F3DEX_GBI_2=1
  TARGET := $(TARGET).f3dex2
  COMPARE := 0
else
ifeq ($(GRUCODE), f3dex2e) # Fast3DEX2 Extended (PC default)
  GRUCODE_CFLAGS := -DF3DEX_GBI_2E
  TARGET := $(TARGET).f3dex2e
  COMPARE := 0
else
ifeq ($(GRUCODE),f3d_new) # Fast3D 2.0H (Shindou)
  GRUCODE_CFLAGS := -DF3D_NEW
  GRUCODE_ASFLAGS := --defsym F3D_NEW=1
  TARGET := $(TARGET).f3d_new
  COMPARE := 0
else
ifeq ($(GRUCODE),f3dzex) # Fast3DZEX (2.0J / Animal Forest - Dōbutsu no Mori)
  $(warning Fast3DZEX is experimental. Try at your own risk.)
  GRUCODE_CFLAGS := -DF3DEX_GBI_2
  GRUCODE_ASFLAGS := --defsym F3DEX_GBI_SHARED=1 --defsym F3DZEX_GBI=1
  TARGET := $(TARGET).f3dzex
  COMPARE := 0
endif
endif
endif
endif
endif

# Default build is for PC now
VERSION_CFLAGS := $(VERSION_CFLAGS) -DNON_MATCHING -DAVOID_UB

ifeq ($(TARGET_RPI),1) # Define RPi to change SDL2 title & GLES2 hints
      VERSION_CFLAGS += -DUSE_GLES
endif

ifeq ($(OSX_BUILD),1) # Modify GFX & SDL2 for OSX GL
     VERSION_CFLAGS += -DOSX_BUILD
endif

VERSION_ASFLAGS := --defsym AVOID_UB=1
COMPARE := 0

ifeq ($(TARGET_WEB),1)
  VERSION_CFLAGS := $(VERSION_CFLAGS) -DTARGET_WEB
endif

################### Universal Dependencies ###################

# (This is a bit hacky, but a lot of rules implicitly depend
# on tools and assets, and we use directory globs further down
# in the makefile that we want should cover assets.)

ifneq ($(MAKECMDGOALS),clean)
ifneq ($(MAKECMDGOALS),distclean)

# Make sure assets exist
NOEXTRACT ?= 0
ifeq ($(NOEXTRACT),0)
DUMMY != ./extract_assets.py $(VERSION) >&2 || echo FAIL
ifeq ($(DUMMY),FAIL)
  $(error Failed to extract assets)
endif
endif

# Make tools if out of date
DUMMY != make -C tools >&2 || echo FAIL
ifeq ($(DUMMY),FAIL)
  $(error Failed to build tools)
endif

endif
endif

################ Target Executable and Sources ###############

# BUILD_DIR is location where all build artifacts are placed
BUILD_DIR_BASE := build

ifeq ($(TARGET_WEB),1)
  BUILD_DIR := $(BUILD_DIR_BASE)/$(VERSION)_web
else
  BUILD_DIR := $(BUILD_DIR_BASE)/$(VERSION)_pc
endif

LIBULTRA := $(BUILD_DIR)/libultra.a

ifeq ($(TARGET_WEB),1)
EXE := $(BUILD_DIR)/$(TARGET).html
	else
	ifeq ($(WINDOWS_BUILD),1)
		EXE := $(BUILD_DIR)/$(TARGET).exe

		else # Linux builds/binary namer
		ifeq ($(TARGET_RPI),1)
			EXE := $(BUILD_DIR)/$(TARGET).arm
		else
			EXE := $(BUILD_DIR)/$(TARGET)
		endif
	endif
endif

ELF := $(BUILD_DIR)/$(TARGET).elf
LD_SCRIPT := sm64.ld
MIO0_DIR := $(BUILD_DIR)/bin
SOUND_BIN_DIR := $(BUILD_DIR)/sound
TEXTURE_DIR := textures
ACTOR_DIR := actors
LEVEL_DIRS := $(patsubst levels/%,%,$(dir $(wildcard levels/*/header.h)))

# Directories containing source files

# Hi, I'm a PC
SRC_DIRS := src src/engine src/game src/audio src/menu src/buffers actors levels bin data assets src/pc src/pc/gfx src/pc/audio src/pc/controller
ASM_DIRS :=

BIN_DIRS := bin bin/$(VERSION)

ULTRA_SRC_DIRS := lib/src lib/src/math
ULTRA_ASM_DIRS := lib/asm lib/data
ULTRA_BIN_DIRS := lib/bin

GODDARD_SRC_DIRS := src/goddard src/goddard/dynlists

MIPSISET := -mips2
MIPSBIT := -32

ifeq ($(VERSION),eu)
  OPT_FLAGS := -O2
else
ifeq ($(VERSION),sh)
  OPT_FLAGS := -O2
else
  OPT_FLAGS := -g
endif
endif

# Set BITS (32/64) to compile for
OPT_FLAGS += $(BITS)

ifeq ($(TARGET_WEB),1)
  OPT_FLAGS := -O2 -g4 --source-map-base http://localhost:8080/
endif

# Use a default opt flag for gcc, then override if RPi
<<<<<<< HEAD
# OPT_FLAGS := -O2 # -O2 opt breaks sound on x86?

=======

# OPT_FLAGS := -O2 # "Whole-compile optimization flag" Breaks sound on x86.
>>>>>>> 009aef1d

ifeq ($(TARGET_RPI),1)
	machine = $(shell sh -c 'uname -m 2>/dev/null || echo unknown')
# Raspberry Pi B+, Zero, etc
	ifneq (,$(findstring armv6l,$(machine)))
                OPT_FLAGS := -march=armv6zk+fp -mfpu=vfp -Ofast
        endif

# Raspberry Pi 2 and 3 in ARM 32bit mode
        ifneq (,$(findstring armv7l,$(machine)))
                model = $(shell sh -c 'cat /sys/firmware/devicetree/base/model 2>/dev/null || echo unknown')

                ifneq (,$(findstring 3,$(model)))
                         OPT_FLAGS := -march=armv8-a+crc -mtune=cortex-a53 -mfpu=neon-fp-armv8 -O3
                         else
                         OPT_FLAGS := -march=armv7-a -mtune=cortex-a7 -mfpu=neon-vfpv4 -O3
                endif
        endif

# RPi3 or RPi4, in ARM64 (aarch64) mode. NEEDS TESTING 32BIT.
# DO NOT pass -mfpu stuff here, thats for 32bit ARM only and will fail for 64bit ARM.
        ifneq (,$(findstring aarch64,$(machine)))
                model = $(shell sh -c 'cat /sys/firmware/devicetree/base/model 2>/dev/null || echo unknown')
                ifneq (,$(findstring 3,$(model)))
                         OPT_FLAGS := -march=armv8-a+crc -mtune=cortex-a53 -O3
                else ifneq (,$(findstring 4,$(model)))
                         OPT_FLAGS := -march=armv8-a+crc+simd -mtune=cortex-a72 -O3
                endif

        endif
endif

# File dependencies and variables for specific files
include Makefile.split

# Source code files
LEVEL_C_FILES := $(wildcard levels/*/leveldata.c) $(wildcard levels/*/script.c) $(wildcard levels/*/geo.c)
C_FILES := $(foreach dir,$(SRC_DIRS),$(wildcard $(dir)/*.c)) $(LEVEL_C_FILES)
CXX_FILES := $(foreach dir,$(SRC_DIRS),$(wildcard $(dir)/*.cpp))
S_FILES := $(foreach dir,$(ASM_DIRS),$(wildcard $(dir)/*.s))
ULTRA_C_FILES := $(foreach dir,$(ULTRA_SRC_DIRS),$(wildcard $(dir)/*.c))
GODDARD_C_FILES := $(foreach dir,$(GODDARD_SRC_DIRS),$(wildcard $(dir)/*.c))

GENERATED_C_FILES := $(BUILD_DIR)/assets/mario_anim_data.c $(BUILD_DIR)/assets/demo_data.c \
  $(addprefix $(BUILD_DIR)/bin/,$(addsuffix _skybox.c,$(notdir $(basename $(wildcard textures/skyboxes/*.png)))))

ifeq ($(WINDOWS_BUILD),0)
  CXX_FILES :=
endif

# We need to keep this for now
# If we're not N64 use below

  ULTRA_C_FILES_SKIP := \
    sqrtf.c \
    string.c \
    sprintf.c \
    _Printf.c \
    kdebugserver.c \
    osInitialize.c \
    func_802F7140.c \
    func_802F71F0.c \
    func_802F4A20.c \
    EU_D_802f4330.c \
    D_802F4380.c \
    osLeoDiskInit.c \
    osCreateThread.c \
    osDestroyThread.c \
    osStartThread.c \
    osSetThreadPri.c \
    osPiStartDma.c \
    osPiRawStartDma.c \
    osPiRawReadIo.c \
    osPiGetCmdQueue.c \
    osJamMesg.c \
    osSendMesg.c \
    osRecvMesg.c \
    osSetEventMesg.c \
    osTimer.c \
    osSetTimer.c \
    osSetTime.c \
    osCreateViManager.c \
    osViSetSpecialFeatures.c \
    osVirtualToPhysical.c \
    osViBlack.c \
    osViSetEvent.c \
    osViSetMode.c \
    osViSwapBuffer.c \
    osSpTaskLoadGo.c \
    osCreatePiManager.c \
    osGetTime.c \
    osEepromProbe.c \
    osEepromWrite.c \
    osEepromLongWrite.c \
    osEepromRead.c \
    osEepromLongRead.c \
    osContInit.c \
    osContStartReadData.c \
    osAiGetLength.c \
    osAiSetFrequency.c \
    osAiSetNextBuffer.c \
    __osViInit.c \
    __osSyncPutChars.c \
    __osAtomicDec.c \
    __osSiRawStartDma.c \
    __osViSwapContext.c \
    __osViGetCurrentContext.c \
    __osDevMgrMain.c

  C_FILES := $(filter-out src/game/main.c,$(C_FILES))
  ULTRA_C_FILES := $(filter-out $(addprefix lib/src/,$(ULTRA_C_FILES_SKIP)),$(ULTRA_C_FILES))

# "If we're not N64, use the above"

ifeq ($(VERSION),sh)
SOUND_BANK_FILES := $(wildcard sound/sound_banks/*.json)
SOUND_SEQUENCE_FILES := $(wildcard sound/sequences/jp/*.m64) \
    $(wildcard sound/sequences/*.m64) \
    $(foreach file,$(wildcard sound/sequences/jp/*.s),$(BUILD_DIR)/$(file:.s=.m64)) \
    $(foreach file,$(wildcard sound/sequences/*.s),$(BUILD_DIR)/$(file:.s=.m64))
else
SOUND_BANK_FILES := $(wildcard sound/sound_banks/*.json)
SOUND_SEQUENCE_FILES := $(wildcard sound/sequences/$(VERSION)/*.m64) \
    $(wildcard sound/sequences/*.m64) \
    $(foreach file,$(wildcard sound/sequences/$(VERSION)/*.s),$(BUILD_DIR)/$(file:.s=.m64)) \
    $(foreach file,$(wildcard sound/sequences/*.s),$(BUILD_DIR)/$(file:.s=.m64))
endif

SOUND_SAMPLE_DIRS := $(wildcard sound/samples/*)
SOUND_SAMPLE_AIFFS := $(foreach dir,$(SOUND_SAMPLE_DIRS),$(wildcard $(dir)/*.aiff))
SOUND_SAMPLE_TABLES := $(foreach file,$(SOUND_SAMPLE_AIFFS),$(BUILD_DIR)/$(file:.aiff=.table))
SOUND_SAMPLE_AIFCS := $(foreach file,$(SOUND_SAMPLE_AIFFS),$(BUILD_DIR)/$(file:.aiff=.aifc))
SOUND_OBJ_FILES := $(SOUND_BIN_DIR)/sound_data.ctl.o \
                   $(SOUND_BIN_DIR)/sound_data.tbl.o \
                   $(SOUND_BIN_DIR)/sequences.bin.o \
                   $(SOUND_BIN_DIR)/bank_sets.o

# Object files
O_FILES := $(foreach file,$(C_FILES),$(BUILD_DIR)/$(file:.c=.o)) \
           $(foreach file,$(CXX_FILES),$(BUILD_DIR)/$(file:.cpp=.o)) \
           $(foreach file,$(S_FILES),$(BUILD_DIR)/$(file:.s=.o)) \
           $(foreach file,$(GENERATED_C_FILES),$(file:.c=.o))

ULTRA_O_FILES := $(foreach file,$(ULTRA_S_FILES),$(BUILD_DIR)/$(file:.s=.o)) \
                 $(foreach file,$(ULTRA_C_FILES),$(BUILD_DIR)/$(file:.c=.o))

GODDARD_O_FILES := $(foreach file,$(GODDARD_C_FILES),$(BUILD_DIR)/$(file:.c=.o))

# Automatic dependency files
DEP_FILES := $(O_FILES:.o=.d) $(ULTRA_O_FILES:.o=.d) $(GODDARD_O_FILES:.o=.d) $(BUILD_DIR)/$(LD_SCRIPT).d

# Segment elf files
SEG_FILES := $(SEGMENT_ELF_FILES) $(ACTOR_ELF_FILES) $(LEVEL_ELF_FILES)

##################### Compiler Options #######################
INCLUDE_CFLAGS := -I include -I $(BUILD_DIR) -I $(BUILD_DIR)/include -I src -I .
ENDIAN_BITWIDTH := $(BUILD_DIR)/endian-and-bitwidth

# Huge deleted N64 section was here

AS := as

ifeq ($(OSX_BUILD),1)
AS := i686-w64-mingw32-as
endif

ifneq ($(TARGET_WEB),1) # As in, not-web PC port
  CC := $(CROSS)gcc
  CXX := $(CROSS)g++
else
  CC := emcc
endif

ifeq ($(WINDOWS_BUILD),1)
  ifeq ($(CROSS),i686-w64-mingw32.static-) # fixes compilation in MXE on Linux and WSL
    LD := $(CC)
  else ifeq ($(CROSS),x86_64-w64-mingw32.static-)
    LD := $(CC)
  else
    LD := $(CXX)
  endif
else
  LD := $(CC)
endif

ifeq ($(WINDOWS_BUILD),1) # fixes compilation in MXE on Linux and WSL
  CPP := cpp -P
  OBJCOPY := objcopy
  OBJDUMP := $(CROSS)objdump
else
ifeq ($(OSX_BUILD),1)
 CPP := cpp-9 -P
 OBJDUMP := i686-w64-mingw32-objdump
 OBJCOPY := i686-w64-mingw32-objcopy
else # Linux & other builds
  CPP := $(CROSS)cpp -P
  OBJCOPY := $(CROSS)objcopy
  OBJDUMP := $(CROSS)objdump
endif
endif

PYTHON := python3
SDLCONFIG := $(CROSS)sdl2-config

ifeq ($(WINDOWS_BUILD),1)
CC_CHECK := $(CC) -fsyntax-only -fsigned-char $(INCLUDE_CFLAGS) -Wall -Wextra -Wno-format-security $(VERSION_CFLAGS) $(GRUCODE_CFLAGS) `$(SDLCONFIG) --cflags`
CFLAGS := $(OPT_FLAGS) $(INCLUDE_CFLAGS) $(VERSION_CFLAGS) $(GRUCODE_CFLAGS) -fno-strict-aliasing -fwrapv `$(SDLCONFIG) --cflags`

else ifeq ($(TARGET_WEB),1)
CC_CHECK := $(CC) -fsyntax-only -fsigned-char $(INCLUDE_CFLAGS) -Wall -Wextra -Wno-format-security $(VERSION_CFLAGS) $(GRUCODE_CFLAGS) -s USE_SDL=2
CFLAGS := $(OPT_FLAGS) $(INCLUDE_CFLAGS) $(VERSION_CFLAGS) $(GRUCODE_CFLAGS) -fno-strict-aliasing -fwrapv -s USE_SDL=2

# Linux / Other builds below
else
CC_CHECK := $(CC) -fsyntax-only -fsigned-char $(INCLUDE_CFLAGS) -Wall -Wextra -Wno-format-security $(VERSION_CFLAGS) $(GRUCODE_CFLAGS) `$(SDLCONFIG) --cflags`
CFLAGS := $(OPT_FLAGS) $(INCLUDE_CFLAGS) $(VERSION_CFLAGS) $(GRUCODE_CFLAGS) -fno-strict-aliasing -fwrapv `$(SDLCONFIG) --cflags`
endif

# Check for enhancement options

# Check for Puppycam option
ifeq ($(BETTERCAMERA),1)
  CC_CHECK += -DBETTERCAMERA
  CFLAGS += -DBETTERCAMERA
  EXT_OPTIONS_MENU := 1
endif

# Check for no drawing distance option
ifeq ($(NODRAWINGDISTANCE),1)
  CC_CHECK += -DNODRAWINGDISTANCE
  CFLAGS += -DNODRAWINGDISTANCE
endif

# Check for texture fix option
ifeq ($(TEXTURE_FIX),1)
  CC_CHECK += -DTEXTURE_FIX
  CFLAGS += -DTEXTURE_FIX
endif

# Check for extended options menu option
ifeq ($(EXT_OPTIONS_MENU),1)
  CC_CHECK += -DEXT_OPTIONS_MENU
  CFLAGS += -DEXT_OPTIONS_MENU
endif

ASFLAGS := -I include -I $(BUILD_DIR) $(VERSION_ASFLAGS)

ifeq ($(TARGET_WEB),1)
LDFLAGS := -lm -lGL -lSDL2 -no-pie -s TOTAL_MEMORY=20MB -g4 --source-map-base http://localhost:8080/ -s "EXTRA_EXPORTED_RUNTIME_METHODS=['callMain']"
else ifeq ($(WINDOWS_BUILD),1)
  LDFLAGS := $(BITS) -march=$(TARGET_ARCH) -Llib -lpthread -lglew32 `$(SDLCONFIG) --static-libs` -lm -lglu32 -lsetupapi -ldinput8 -luser32 -lgdi32 -limm32 -lole32 -loleaut32 -lshell32 -lwinmm -lversion -luuid -lopengl32 -static
  ifneq ($(CROSS),i686-w64-mingw32.static-)
    ifneq ($(CROSS),x86_64-w64-mingw32.static-)
      LDFLAGS += -no-pie
    endif
  endif
  ifeq ($(WINDOWS_CONSOLE),1)
    LDFLAGS += -mconsole
  endif
else ifeq ($(TARGET_RPI),1)
# Linux / Other builds below
LDFLAGS := $(OPT_FLAGS) -lm -lGLESv2 `$(SDLCONFIG) --libs` -no-pie
else
ifeq ($(OSX_BUILD),1)
LDFLAGS := -lm -framework OpenGL `$(SDLCONFIG) --libs` -no-pie -lpthread `pkg-config --libs libusb-1.0 glfw3 glew`
else
LDFLAGS := $(BITS) -march=$(TARGET_ARCH) -lm -lGL `$(SDLCONFIG) --libs` -no-pie -lpthread
endif
endif # End of LDFLAGS

# Prevent a crash with -sopt
export LANG := C

####################### Other Tools #########################

# N64 conversion tools
TOOLS_DIR = tools
MIO0TOOL = $(TOOLS_DIR)/mio0
N64CKSUM = $(TOOLS_DIR)/n64cksum
N64GRAPHICS = $(TOOLS_DIR)/n64graphics
N64GRAPHICS_CI = $(TOOLS_DIR)/n64graphics_ci
TEXTCONV = $(TOOLS_DIR)/textconv
IPLFONTUTIL = $(TOOLS_DIR)/iplfontutil
AIFF_EXTRACT_CODEBOOK = $(TOOLS_DIR)/aiff_extract_codebook
VADPCM_ENC = $(TOOLS_DIR)/vadpcm_enc
EXTRACT_DATA_FOR_MIO = $(TOOLS_DIR)/extract_data_for_mio
SKYCONV = $(TOOLS_DIR)/skyconv
EMULATOR = mupen64plus
EMU_FLAGS = --noosd
LOADER = loader64
LOADER_FLAGS = -vwf
SHA1SUM = sha1sum

###################### Dependency Check #####################

# Stubbed

######################## Targets #############################

all: $(EXE)

clean:
	$(RM) -r $(BUILD_DIR_BASE)

cleantools:
	$(MAKE) -s -C tools clean

distclean:
	$(RM) -r $(BUILD_DIR_BASE)
	./extract_assets.py --clean

test: $(ROM)
	$(EMULATOR) $(EMU_FLAGS) $<

load: $(ROM)
	$(LOADER) $(LOADER_FLAGS) $<

libultra: $(BUILD_DIR)/libultra.a

asm/boot.s: $(BUILD_DIR)/lib/bin/ipl3_font.bin

$(BUILD_DIR)/lib/bin/ipl3_font.bin: lib/ipl3_font.png
	$(IPLFONTUTIL) e $< $@

#Required so the compiler doesn't complain about this not existing.
$(BUILD_DIR)/src/game/camera.o: $(BUILD_DIR)/include/text_strings.h

$(BUILD_DIR)/include/text_strings.h: include/text_strings.h.in
	$(TEXTCONV) charmap.txt $< $@

$(BUILD_DIR)/include/text_menu_strings.h: include/text_menu_strings.h.in
	$(TEXTCONV) charmap_menu.txt $< $@

ifeq ($(VERSION),eu)
TEXT_DIRS := text/de text/us text/fr

# EU encoded text inserted into individual segment 0x19 files,
# and course data also duplicated in leveldata.c
$(BUILD_DIR)/bin/eu/translation_en.o: $(BUILD_DIR)/text/us/define_text.inc.c
$(BUILD_DIR)/bin/eu/translation_de.o: $(BUILD_DIR)/text/de/define_text.inc.c
$(BUILD_DIR)/bin/eu/translation_fr.o: $(BUILD_DIR)/text/fr/define_text.inc.c
$(BUILD_DIR)/levels/menu/leveldata.o: $(BUILD_DIR)/text/us/define_courses.inc.c
$(BUILD_DIR)/levels/menu/leveldata.o: $(BUILD_DIR)/text/de/define_courses.inc.c
$(BUILD_DIR)/levels/menu/leveldata.o: $(BUILD_DIR)/text/fr/define_courses.inc.c

else
ifeq ($(VERSION),sh)
TEXT_DIRS := text/jp
$(BUILD_DIR)/bin/segment2.o: $(BUILD_DIR)/text/jp/define_text.inc.c

else
TEXT_DIRS := text/$(VERSION)

# non-EU encoded text inserted into segment 0x02
$(BUILD_DIR)/bin/segment2.o: $(BUILD_DIR)/text/$(VERSION)/define_text.inc.c
endif
endif

$(BUILD_DIR)/text/%/define_courses.inc.c: text/define_courses.inc.c text/%/courses.h
	$(CPP) $(VERSION_CFLAGS) $< -o $@ -I text/$*/
	$(TEXTCONV) charmap.txt $@ $@

$(BUILD_DIR)/text/%/define_text.inc.c: text/define_text.inc.c text/%/courses.h text/%/dialogs.h
	$(CPP) $(VERSION_CFLAGS) $< -o $@ -I text/$*/
	$(TEXTCONV) charmap.txt $@ $@

ALL_DIRS := $(BUILD_DIR) $(addprefix $(BUILD_DIR)/,$(SRC_DIRS) $(ASM_DIRS) $(GODDARD_SRC_DIRS) $(ULTRA_SRC_DIRS) $(ULTRA_ASM_DIRS) $(ULTRA_BIN_DIRS) $(BIN_DIRS) $(TEXTURE_DIRS) $(TEXT_DIRS) $(SOUND_SAMPLE_DIRS) $(addprefix levels/,$(LEVEL_DIRS)) include) $(MIO0_DIR) $(addprefix $(MIO0_DIR)/,$(VERSION)) $(SOUND_BIN_DIR) $(SOUND_BIN_DIR)/sequences/$(VERSION)

# Make sure build directory exists before compiling anything
DUMMY != mkdir -p $(ALL_DIRS)

$(BUILD_DIR)/include/text_strings.h: $(BUILD_DIR)/include/text_menu_strings.h

ifeq ($(VERSION),eu)
$(BUILD_DIR)/src/menu/file_select.o: $(BUILD_DIR)/include/text_strings.h $(BUILD_DIR)/bin/eu/translation_en.o $(BUILD_DIR)/bin/eu/translation_de.o $(BUILD_DIR)/bin/eu/translation_fr.o
$(BUILD_DIR)/src/menu/star_select.o: $(BUILD_DIR)/include/text_strings.h $(BUILD_DIR)/bin/eu/translation_en.o $(BUILD_DIR)/bin/eu/translation_de.o $(BUILD_DIR)/bin/eu/translation_fr.o
$(BUILD_DIR)/src/game/ingame_menu.o: $(BUILD_DIR)/include/text_strings.h $(BUILD_DIR)/bin/eu/translation_en.o $(BUILD_DIR)/bin/eu/translation_de.o $(BUILD_DIR)/bin/eu/translation_fr.o
$(BUILD_DIR)/src/game/options_menu.o: $(BUILD_DIR)/include/text_strings.h $(BUILD_DIR)/bin/eu/translation_en.o $(BUILD_DIR)/bin/eu/translation_de.o $(BUILD_DIR)/bin/eu/translation_fr.o
O_FILES += $(BUILD_DIR)/bin/eu/translation_en.o $(BUILD_DIR)/bin/eu/translation_de.o $(BUILD_DIR)/bin/eu/translation_fr.o
else
$(BUILD_DIR)/src/menu/file_select.o: $(BUILD_DIR)/include/text_strings.h
$(BUILD_DIR)/src/menu/star_select.o: $(BUILD_DIR)/include/text_strings.h
$(BUILD_DIR)/src/game/ingame_menu.o: $(BUILD_DIR)/include/text_strings.h
$(BUILD_DIR)/src/game/options_menu.o: $(BUILD_DIR)/include/text_strings.h
endif

################################################################
# TEXTURE GENERATION                                           #
################################################################

# RGBA32, RGBA16, IA16, IA8, IA4, IA1, I8, I4
$(BUILD_DIR)/%: %.png
	$(N64GRAPHICS) -i $@ -g $< -f $(lastword $(subst ., ,$@))

$(BUILD_DIR)/%.inc.c: $(BUILD_DIR)/% %.png
	hexdump -v -e '1/1 "0x%X,"' $< > $@
	echo >> $@

# Color Index CI8
$(BUILD_DIR)/%.ci8: %.ci8.png
	$(N64GRAPHICS_CI) -i $@ -g $< -f ci8

# Color Index CI4
$(BUILD_DIR)/%.ci4: %.ci4.png
	$(N64GRAPHICS_CI) -i $@ -g $< -f ci4

################################################################

# compressed segment generation

# PC Area
$(BUILD_DIR)/%.table: %.aiff
	$(AIFF_EXTRACT_CODEBOOK) $< >$@

$(BUILD_DIR)/%.aifc: $(BUILD_DIR)/%.table %.aiff
	$(VADPCM_ENC) -c $^ $@

$(ENDIAN_BITWIDTH): tools/determine-endian-bitwidth.c
	$(CC) -c $(CFLAGS) -o $@.dummy2 $< 2>$@.dummy1; true
	grep -o 'msgbegin --endian .* --bitwidth .* msgend' $@.dummy1 > $@.dummy2
	head -n1 <$@.dummy2 | cut -d' ' -f2-5 > $@
	@rm $@.dummy1
	@rm $@.dummy2

$(SOUND_BIN_DIR)/sound_data.ctl: sound/sound_banks/ $(SOUND_BANK_FILES) $(SOUND_SAMPLE_AIFCS) $(ENDIAN_BITWIDTH)
	$(PYTHON) tools/assemble_sound.py $(BUILD_DIR)/sound/samples/ sound/sound_banks/ $(SOUND_BIN_DIR)/sound_data.ctl $(SOUND_BIN_DIR)/sound_data.tbl $(VERSION_CFLAGS) $$(cat $(ENDIAN_BITWIDTH))

$(SOUND_BIN_DIR)/sound_data.tbl: $(SOUND_BIN_DIR)/sound_data.ctl
	@true

ifeq ($(VERSION),sh)
$(SOUND_BIN_DIR)/sequences.bin: $(SOUND_BANK_FILES) sound/sequences.json sound/sequences/ sound/sequences/jp/ $(SOUND_SEQUENCE_FILES) $(ENDIAN_BITWIDTH)
	$(PYTHON) tools/assemble_sound.py --sequences $@ $(SOUND_BIN_DIR)/bank_sets sound/sound_banks/ sound/sequences.json $(SOUND_SEQUENCE_FILES) $(VERSION_CFLAGS) $$(cat $(ENDIAN_BITWIDTH))
else
$(SOUND_BIN_DIR)/sequences.bin: $(SOUND_BANK_FILES) sound/sequences.json sound/sequences/ sound/sequences/$(VERSION)/ $(SOUND_SEQUENCE_FILES) $(ENDIAN_BITWIDTH)
	$(PYTHON) tools/assemble_sound.py --sequences $@ $(SOUND_BIN_DIR)/bank_sets sound/sound_banks/ sound/sequences.json $(SOUND_SEQUENCE_FILES) $(VERSION_CFLAGS) $$(cat $(ENDIAN_BITWIDTH))
endif

$(SOUND_BIN_DIR)/bank_sets: $(SOUND_BIN_DIR)/sequences.bin
	@true

$(SOUND_BIN_DIR)/%.m64: $(SOUND_BIN_DIR)/%.o
	$(OBJCOPY) -j .rodata $< -O binary $@

$(SOUND_BIN_DIR)/%.o: $(SOUND_BIN_DIR)/%.s
	$(AS) $(ASFLAGS) -o $@ $<


$(SOUND_BIN_DIR)/sound_data.ctl.c: $(SOUND_BIN_DIR)/sound_data.ctl
	echo "unsigned char gSoundDataADSR[] = {" > $@
	hexdump -v -e '1/1 "0x%X,"' $< >> $@
	echo "};" >> $@

$(SOUND_BIN_DIR)/sound_data.tbl.c: $(SOUND_BIN_DIR)/sound_data.tbl
	echo "unsigned char gSoundDataRaw[] = {" > $@
	hexdump -v -e '1/1 "0x%X,"' $< >> $@
	echo "};" >> $@

$(SOUND_BIN_DIR)/sequences.bin.c: $(SOUND_BIN_DIR)/sequences.bin
	echo "unsigned char gMusicData[] = {" > $@
	hexdump -v -e '1/1 "0x%X,"' $< >> $@
	echo "};" >> $@

$(SOUND_BIN_DIR)/bank_sets.c: $(SOUND_BIN_DIR)/bank_sets
	echo "unsigned char gBankSetsData[0x100] = {" > $@
	hexdump -v -e '1/1 "0x%X,"' $< >> $@
	echo "};" >> $@

$(BUILD_DIR)/levels/scripts.o: $(BUILD_DIR)/include/level_headers.h

$(BUILD_DIR)/include/level_headers.h: levels/level_headers.h.in
	$(CPP) -I . levels/level_headers.h.in | $(PYTHON) tools/output_level_headers.py > $(BUILD_DIR)/include/level_headers.h

$(BUILD_DIR)/assets/mario_anim_data.c: $(wildcard assets/anims/*.inc.c)
	$(PYTHON) tools/mario_anims_converter.py > $@

$(BUILD_DIR)/assets/demo_data.c: assets/demo_data.json $(wildcard assets/demos/*.bin)
	$(PYTHON) tools/demo_data_converter.py assets/demo_data.json $(VERSION_CFLAGS) > $@

# Source code
$(BUILD_DIR)/levels/%/leveldata.o: OPT_FLAGS := -g
$(BUILD_DIR)/actors/%.o: OPT_FLAGS := -g
$(BUILD_DIR)/bin/%.o: OPT_FLAGS := -g
$(BUILD_DIR)/src/goddard/%.o: OPT_FLAGS := -g
$(BUILD_DIR)/src/goddard/%.o: MIPSISET := -mips1
$(BUILD_DIR)/src/audio/%.o: OPT_FLAGS := -O2 -Wo,-loopunroll,0
$(BUILD_DIR)/src/audio/load.o: OPT_FLAGS := -O2 -framepointer -Wo,-loopunroll,0
$(BUILD_DIR)/lib/src/%.o: OPT_FLAGS :=
$(BUILD_DIR)/lib/src/math/ll%.o: MIPSISET := -mips3 -32
$(BUILD_DIR)/lib/src/math/%.o: OPT_FLAGS := -O2
$(BUILD_DIR)/lib/src/math/ll%.o: OPT_FLAGS :=
$(BUILD_DIR)/lib/src/ldiv.o: OPT_FLAGS := -O2
$(BUILD_DIR)/lib/src/string.o: OPT_FLAGS := -O2
$(BUILD_DIR)/lib/src/gu%.o: OPT_FLAGS := -O3
$(BUILD_DIR)/lib/src/al%.o: OPT_FLAGS := -O3

ifeq ($(VERSION),eu)
$(BUILD_DIR)/lib/src/_Litob.o: OPT_FLAGS := -O3
$(BUILD_DIR)/lib/src/_Ldtob.o: OPT_FLAGS := -O3
$(BUILD_DIR)/lib/src/_Printf.o: OPT_FLAGS := -O3
$(BUILD_DIR)/lib/src/sprintf.o: OPT_FLAGS := -O3

# enable loop unrolling except for external.c (external.c might also have used
# unrolling, but it makes one loop harder to match)
$(BUILD_DIR)/src/audio/%.o: OPT_FLAGS := -O2
$(BUILD_DIR)/src/audio/load.o: OPT_FLAGS := -O2
$(BUILD_DIR)/src/audio/external.o: OPT_FLAGS := -O2 -Wo,-loopunroll,0
else

# The source-to-source optimizer copt is enabled for audio. This makes it use
# acpp, which needs -Wp,-+ to handle C++-style comments.
$(BUILD_DIR)/src/audio/effects.o: OPT_FLAGS := -O2 -Wo,-loopunroll,0 -sopt,-inline=sequence_channel_process_sound,-scalaroptimize=1 -Wp,-+
$(BUILD_DIR)/src/audio/synthesis.o: OPT_FLAGS := -O2 -sopt,-scalaroptimize=1 -Wp,-+

# Add a target for build/eu/src/audio/*.copt to make it easier to see debug
$(BUILD_DIR)/src/audio/%.acpp: src/audio/%.c
	$(QEMU_IRIX) -silent -L $(IRIX_ROOT) $(IRIX_ROOT)/usr/lib/acpp $(TARGET_CFLAGS) $(INCLUDE_CFLAGS) $(VERSION_CFLAGS) $(GRUCODE_CFLAGS) -D__sgi -+ $< > $@ 
$(BUILD_DIR)/src/audio/%.copt: $(BUILD_DIR)/src/audio/%.acpp
	$(QEMU_IRIX) -silent -L $(IRIX_ROOT) $(IRIX_ROOT)/usr/lib/copt -signed -I=$< -CMP=$@ -cp=i -scalaroptimize=1
endif
<<<<<<< HEAD
=======

>>>>>>> 009aef1d

# Rebuild files with 'GLOBAL_ASM' if the NON_MATCHING flag changes.
$(GLOBAL_ASM_O_FILES): $(GLOBAL_ASM_DEP).$(NON_MATCHING)
$(GLOBAL_ASM_DEP).$(NON_MATCHING):
	@rm -f $(GLOBAL_ASM_DEP).*
	touch $@

$(BUILD_DIR)/%.o: %.cpp
	@$(CXX) -fsyntax-only $(CFLAGS) -MMD -MP -MT $@ -MF $(BUILD_DIR)/$*.d $<
	$(CXX) -c $(CFLAGS) -o $@ $<

$(BUILD_DIR)/%.o: %.c
	@$(CC_CHECK) -MMD -MP -MT $@ -MF $(BUILD_DIR)/$*.d $<
	$(CC) -c $(CFLAGS) -o $@ $<


$(BUILD_DIR)/%.o: $(BUILD_DIR)/%.c
	@$(CC_CHECK) -MMD -MP -MT $@ -MF $(BUILD_DIR)/$*.d $<
	$(CC) -c $(CFLAGS) -o $@ $<

$(BUILD_DIR)/%.o: %.s
	$(AS) $(ASFLAGS) -MD $(BUILD_DIR)/$*.d -o $@ $<



$(EXE): $(O_FILES) $(MIO0_FILES:.mio0=.o) $(SOUND_OBJ_FILES) $(ULTRA_O_FILES) $(GODDARD_O_FILES)
	$(LD) -L $(BUILD_DIR) -o $@ $(O_FILES) $(SOUND_OBJ_FILES) $(ULTRA_O_FILES) $(GODDARD_O_FILES) $(LDFLAGS)

.PHONY: all clean distclean default diff test load libultra
.PRECIOUS: $(BUILD_DIR)/bin/%.elf $(SOUND_BIN_DIR)/%.ctl $(SOUND_BIN_DIR)/%.tbl $(SOUND_SAMPLE_TABLES) $(SOUND_BIN_DIR)/%.s $(BUILD_DIR)/%
.DELETE_ON_ERROR:

# Remove built-in rules, to improve performance
MAKEFLAGS += --no-builtin-rules

-include $(DEP_FILES)

print-% : ; $(info $* is a $(flavor $*) variable set to [$($*)]) @true<|MERGE_RESOLUTION|>--- conflicted
+++ resolved
@@ -23,14 +23,9 @@
 
 # Build and optimize for Raspberry Pi(s)
 TARGET_RPI ?= 0
-<<<<<<< HEAD
 
 # Makeflag to enable OSX fixes
 OSX_BUILD ?= 0
-=======
-# Compiler to use (ido or gcc)
-# COMPILER ?= ido // Old Default
->>>>>>> 009aef1d
 
 # Disable better camera by default
 BETTERCAMERA ?= 0
@@ -257,13 +252,8 @@
 endif
 
 # Use a default opt flag for gcc, then override if RPi
-<<<<<<< HEAD
-# OPT_FLAGS := -O2 # -O2 opt breaks sound on x86?
-
-=======
 
 # OPT_FLAGS := -O2 # "Whole-compile optimization flag" Breaks sound on x86.
->>>>>>> 009aef1d
 
 ifeq ($(TARGET_RPI),1)
 	machine = $(shell sh -c 'uname -m 2>/dev/null || echo unknown')
@@ -784,10 +774,6 @@
 $(BUILD_DIR)/src/audio/%.copt: $(BUILD_DIR)/src/audio/%.acpp
 	$(QEMU_IRIX) -silent -L $(IRIX_ROOT) $(IRIX_ROOT)/usr/lib/copt -signed -I=$< -CMP=$@ -cp=i -scalaroptimize=1
 endif
-<<<<<<< HEAD
-=======
-
->>>>>>> 009aef1d
 
 # Rebuild files with 'GLOBAL_ASM' if the NON_MATCHING flag changes.
 $(GLOBAL_ASM_O_FILES): $(GLOBAL_ASM_DEP).$(NON_MATCHING)
