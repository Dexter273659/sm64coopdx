--- conflicted
+++ resolved
@@ -33,10 +33,9 @@
 TEXTURE_FIX ?= 0
 # Enable extended options menu by default
 EXT_OPTIONS_MENU ?= 1
-<<<<<<< HEAD
 # Disable text-based save-files by default
 TEXTSAVES ?= 0
-=======
+
 # Disable no bzero/bcopy workaround by default
 # Enable by default for MXE builds
 ifeq ($(WINDOWS_BUILD),1)
@@ -50,7 +49,6 @@
 else
   NO_BZERO_BCOPY ?= 0
 endif
->>>>>>> f1698b90
 
 # Build for Emscripten/WebGL
 TARGET_WEB ?= 0
