
# Makefile to rebuild SM64 split image

### Default target ###

default: all

### Build Options ###

# These options can either be changed by modifying the makefile, or
# by building with 'make SETTING=value'. 'make clean' may be required.

# Build debug version (default)
DEBUG ?= 1
# Version of the game to build
VERSION ?= us
# Graphics microcode used
GRUCODE ?= f3d_old
# If COMPARE is 1, check the output sha1sum when building 'all'
COMPARE ?= 1
# If NON_MATCHING is 1, define the NON_MATCHING and AVOID_UB macros when building (recommended)
NON_MATCHING ?= 1

# Build and optimize for Raspberry Pi(s)
TARGET_RPI ?= 0

# Build for Emscripten/WebGL
TARGET_WEB ?= 0

# Makeflag to enable OSX fixes
OSX_BUILD ?= 0

# Specify the target you are building for, TARGET_BITS=0 means native
TARGET_ARCH ?= native
TARGET_BITS ?= 0

# Disable better camera by default
BETTERCAMERA ?= 0
# Disable no drawing distance by default
NODRAWINGDISTANCE ?= 0
# Disable texture fixes by default (helps with them purists)
TEXTURE_FIX ?= 0
# Enable extended options menu by default
EXT_OPTIONS_MENU ?= 1
# Disable text-based save-files by default
TEXTSAVES ?= 0
# Load resources from external files
EXTERNAL_DATA ?= 0
# Enable Discord Rich Presence
DISCORDRPC ?= 0

# Various workarounds for weird toolchains

NO_BZERO_BCOPY ?= 0
NO_LDIV ?= 0

# Use OpenGL 1.3 renderer

LEGACY_GL ?= 0

# Misc settings for EXTERNAL_DATA

BASEDIR ?= res
BASEPACK ?= base.zip

# Automatic settings for PC port(s)

NON_MATCHING := 1
GRUCODE := f3dex2e
WINDOWS_BUILD ?= 0

# Attempt to detect OS

ifeq ($(OS),Windows_NT)
  HOST_OS ?= Windows
else
  HOST_OS ?= $(shell uname -s 2>/dev/null || echo Unknown)
  # some weird MINGW/Cygwin env that doesn't define $OS
  ifneq (,$(findstring MINGW,HOST_OS))
    HOST_OS := Windows
  endif
endif

ifeq ($(TARGET_WEB),0)
  ifeq ($(HOST_OS),Windows)
    WINDOWS_BUILD := 1
  endif
endif

# MXE overrides

ifeq ($(WINDOWS_BUILD),1)
  ifeq ($(CROSS),i686-w64-mingw32.static-)
    TARGET_ARCH = i386pe
    TARGET_BITS = 32
    NO_BZERO_BCOPY := 1
  else ifeq ($(CROSS),x86_64-w64-mingw32.static-)
    TARGET_ARCH = i386pe
    TARGET_BITS = 64
    NO_BZERO_BCOPY := 1
  endif
endif

ifneq ($(TARGET_BITS),0)
  BITS := -m$(TARGET_BITS)
endif

# Release (version) flag defs

ifeq ($(VERSION),jp)
  VERSION_CFLAGS := -DVERSION_JP
  VERSION_ASFLAGS := --defsym VERSION_JP=1
  GRUCODE_CFLAGS := -DF3D_OLD
  GRUCODE_ASFLAGS := --defsym F3D_OLD=1
  TARGET := sm64.jp
else
ifeq ($(VERSION),us)
  VERSION_CFLAGS := -DVERSION_US
  VERSION_ASFLAGS := --defsym VERSION_US=1
  GRUCODE_CFLAGS := -DF3D_OLD
  GRUCODE_ASFLAGS := --defsym F3D_OLD=1
  TARGET := sm64.us
else
ifeq ($(VERSION),eu)
  VERSION_CFLAGS := -DVERSION_EU
  VERSION_ASFLAGS := --defsym VERSION_EU=1
  GRUCODE_CFLAGS := -DF3D_NEW
  GRUCODE_ASFLAGS := --defsym F3D_NEW=1
  TARGET := sm64.eu
else
ifeq ($(VERSION),sh)
  $(warning Building SH is experimental and is prone to breaking. Try at your own risk.)
  VERSION_CFLAGS := -DVERSION_SH
  VERSION_ASFLAGS := --defsym VERSION_SH=1
  GRUCODE_CFLAGS := -DF3D_NEW
  GRUCODE_ASFLAGS := --defsym F3D_NEW=1
  TARGET := sm64.sh
# TODO: GET RID OF THIS!!! We should mandate assets for Shindou like EU but we dont have the addresses extracted yet so we'll just pretend you have everything extracted for now.
  NOEXTRACT := 1
else
  $(error unknown version "$(VERSION)")
endif
endif
endif
endif

# Stuff for showing the git hash in the intro on nightly builds
# From https://stackoverflow.com/questions/44038428/include-git-commit-hash-and-or-branch-name-in-c-c-source
ifeq ($(shell git rev-parse --abbrev-ref HEAD),nightly)
  GIT_HASH=`git rev-parse --short HEAD`
  COMPILE_TIME=`date -u +'%Y-%m-%d %H:%M:%S UTC'`
  VERSION_CFLAGS += -DNIGHTLY -DGIT_HASH="\"$(GIT_HASH)\"" -DCOMPILE_TIME="\"$(COMPILE_TIME)\""
endif

# Microcode

ifeq ($(GRUCODE),f3dex) # Fast3DEX
  GRUCODE_CFLAGS := -DF3DEX_GBI
  GRUCODE_ASFLAGS := --defsym F3DEX_GBI_SHARED=1 --defsym F3DEX_GBI=1
  TARGET := $(TARGET).f3dex
  COMPARE := 0
else
ifeq ($(GRUCODE), f3dex2) # Fast3DEX2
  GRUCODE_CFLAGS := -DF3DEX_GBI_2
  GRUCODE_ASFLAGS := --defsym F3DEX_GBI_SHARED=1 --defsym F3DEX_GBI_2=1
  TARGET := $(TARGET).f3dex2
  COMPARE := 0
else
ifeq ($(GRUCODE), f3dex2e) # Fast3DEX2 Extended (PC default)
  GRUCODE_CFLAGS := -DF3DEX_GBI_2E
  TARGET := $(TARGET).f3dex2e
  COMPARE := 0
else
ifeq ($(GRUCODE),f3d_new) # Fast3D 2.0H (Shindou)
  GRUCODE_CFLAGS := -DF3D_NEW
  GRUCODE_ASFLAGS := --defsym F3D_NEW=1
  TARGET := $(TARGET).f3d_new
  COMPARE := 0
else
ifeq ($(GRUCODE),f3dzex) # Fast3DZEX (2.0J / Animal Forest - Dōbutsu no Mori)
  $(warning Fast3DZEX is experimental. Try at your own risk.)
  GRUCODE_CFLAGS := -DF3DEX_GBI_2
  GRUCODE_ASFLAGS := --defsym F3DEX_GBI_SHARED=1 --defsym F3DZEX_GBI=1
  TARGET := $(TARGET).f3dzex
  COMPARE := 0
endif
endif
endif
endif
endif

# Default build is for PC now
VERSION_CFLAGS := $(VERSION_CFLAGS) -DNON_MATCHING -DAVOID_UB

ifeq ($(TARGET_RPI),1) # Define RPi to change SDL2 title & GLES2 hints
      VERSION_CFLAGS += -DUSE_GLES
endif

ifeq ($(OSX_BUILD),1) # Modify GFX & SDL2 for OSX GL
     VERSION_CFLAGS += -DOSX_BUILD
endif

VERSION_ASFLAGS := --defsym AVOID_UB=1
COMPARE := 0

ifeq ($(TARGET_WEB),1)
  VERSION_CFLAGS := $(VERSION_CFLAGS) -DTARGET_WEB
endif

################### Universal Dependencies ###################

# (This is a bit hacky, but a lot of rules implicitly depend
# on tools and assets, and we use directory globs further down
# in the makefile that we want should cover assets.)

ifneq ($(MAKECMDGOALS),clean)
ifneq ($(MAKECMDGOALS),distclean)

# Make sure assets exist
NOEXTRACT ?= 0
ifeq ($(NOEXTRACT),0)
DUMMY != ./extract_assets.py $(VERSION) >&2 || echo FAIL
ifeq ($(DUMMY),FAIL)
  $(error Failed to extract assets)
endif
endif

# Make tools if out of date
DUMMY != make -C tools >&2 || echo FAIL
ifeq ($(DUMMY),FAIL)
  $(error Failed to build tools)
endif

endif
endif

################ Target Executable and Sources ###############

# BUILD_DIR is location where all build artifacts are placed
BUILD_DIR_BASE := build

ifeq ($(TARGET_WEB),1)
  BUILD_DIR := $(BUILD_DIR_BASE)/$(VERSION)_web
else
  BUILD_DIR := $(BUILD_DIR_BASE)/$(VERSION)_pc
endif

LIBULTRA := $(BUILD_DIR)/libultra.a

ifeq ($(TARGET_WEB),1)
EXE := $(BUILD_DIR)/$(TARGET).html
	else
	ifeq ($(WINDOWS_BUILD),1)
		EXE := $(BUILD_DIR)/$(TARGET).exe

		else # Linux builds/binary namer
		ifeq ($(TARGET_RPI),1)
			EXE := $(BUILD_DIR)/$(TARGET).arm
		else
			EXE := $(BUILD_DIR)/$(TARGET)
		endif
	endif
endif

ELF := $(BUILD_DIR)/$(TARGET).elf
LD_SCRIPT := sm64.ld
MIO0_DIR := $(BUILD_DIR)/bin
SOUND_BIN_DIR := $(BUILD_DIR)/sound
TEXTURE_DIR := textures
ACTOR_DIR := actors
LEVEL_DIRS := $(patsubst levels/%,%,$(dir $(wildcard levels/*/header.h)))

# Directories containing source files

# Hi, I'm a PC
SRC_DIRS := src src/engine src/game src/audio src/menu src/buffers actors levels bin data assets src/pc src/pc/gfx src/pc/audio src/pc/controller src/pc/fs src/pc/fs/packtypes
ASM_DIRS :=

ifeq ($(DISCORDRPC),1)
  SRC_DIRS += src/pc/discord
endif

BIN_DIRS := bin bin/$(VERSION)

ULTRA_SRC_DIRS := lib/src lib/src/math
ULTRA_ASM_DIRS := lib/asm lib/data
ULTRA_BIN_DIRS := lib/bin

GODDARD_SRC_DIRS := src/goddard src/goddard/dynlists

MIPSISET := -mips2
MIPSBIT := -32

ifeq ($(DEBUG),1)
  OPT_FLAGS := -g
else
  OPT_FLAGS := -O2
endif

# Set BITS (32/64) to compile for
OPT_FLAGS += $(BITS)

ifeq ($(TARGET_WEB),1)
  OPT_FLAGS := -O2 -g4 --source-map-base http://localhost:8080/
endif

ifeq ($(TARGET_RPI),1)
	machine = $(shell sh -c 'uname -m 2>/dev/null || echo unknown')
# Raspberry Pi B+, Zero, etc
	ifneq (,$(findstring armv6l,$(machine)))
                OPT_FLAGS := -march=armv6zk+fp -mfpu=vfp -Ofast
        endif

# Raspberry Pi 2 and 3 in ARM 32bit mode
        ifneq (,$(findstring armv7l,$(machine)))
                model = $(shell sh -c 'cat /sys/firmware/devicetree/base/model 2>/dev/null || echo unknown')

                ifneq (,$(findstring 3,$(model)))
                         OPT_FLAGS := -march=armv8-a+crc -mtune=cortex-a53 -mfpu=neon-fp-armv8 -O3
                         else
                         OPT_FLAGS := -march=armv7-a -mtune=cortex-a7 -mfpu=neon-vfpv4 -O3
                endif
        endif

# RPi3 or RPi4, in ARM64 (aarch64) mode. NEEDS TESTING 32BIT.
# DO NOT pass -mfpu stuff here, thats for 32bit ARM only and will fail for 64bit ARM.
        ifneq (,$(findstring aarch64,$(machine)))
                model = $(shell sh -c 'cat /sys/firmware/devicetree/base/model 2>/dev/null || echo unknown')
                ifneq (,$(findstring 3,$(model)))
                         OPT_FLAGS := -march=armv8-a+crc -mtune=cortex-a53 -O3
                else ifneq (,$(findstring 4,$(model)))
                         OPT_FLAGS := -march=armv8-a+crc+simd -mtune=cortex-a72 -O3
                endif

        endif
endif

# File dependencies and variables for specific files
include Makefile.split

# Source code files
LEVEL_C_FILES := $(wildcard levels/*/leveldata.c) $(wildcard levels/*/script.c) $(wildcard levels/*/geo.c)
C_FILES := $(foreach dir,$(SRC_DIRS),$(wildcard $(dir)/*.c)) $(LEVEL_C_FILES)
CXX_FILES := $(foreach dir,$(SRC_DIRS),$(wildcard $(dir)/*.cpp))
S_FILES := $(foreach dir,$(ASM_DIRS),$(wildcard $(dir)/*.s))
ULTRA_C_FILES := $(foreach dir,$(ULTRA_SRC_DIRS),$(wildcard $(dir)/*.c))
GODDARD_C_FILES := $(foreach dir,$(GODDARD_SRC_DIRS),$(wildcard $(dir)/*.c))

GENERATED_C_FILES := $(BUILD_DIR)/assets/mario_anim_data.c $(BUILD_DIR)/assets/demo_data.c \
  $(addprefix $(BUILD_DIR)/bin/,$(addsuffix _skybox.c,$(notdir $(basename $(wildcard textures/skyboxes/*.png)))))

# We need to keep this for now
# If we're not N64 use below

  ULTRA_C_FILES_SKIP := \
    sqrtf.c \
    string.c \
    sprintf.c \
    _Printf.c \
    kdebugserver.c \
    osInitialize.c \
    func_802F7140.c \
    func_802F71F0.c \
    func_802F4A20.c \
    EU_D_802f4330.c \
    D_802F4380.c \
    osLeoDiskInit.c \
    osCreateThread.c \
    osDestroyThread.c \
    osStartThread.c \
    osSetThreadPri.c \
    osPiStartDma.c \
    osPiRawStartDma.c \
    osPiRawReadIo.c \
    osPiGetCmdQueue.c \
    osJamMesg.c \
    osSendMesg.c \
    osRecvMesg.c \
    osSetEventMesg.c \
    osTimer.c \
    osSetTimer.c \
    osSetTime.c \
    osCreateViManager.c \
    osViSetSpecialFeatures.c \
    osVirtualToPhysical.c \
    osViBlack.c \
    osViSetEvent.c \
    osViSetMode.c \
    osViSwapBuffer.c \
    osSpTaskLoadGo.c \
    osCreatePiManager.c \
    osGetTime.c \
    osEepromProbe.c \
    osEepromWrite.c \
    osEepromLongWrite.c \
    osEepromRead.c \
    osEepromLongRead.c \
    osContInit.c \
    osContStartReadData.c \
    osAiGetLength.c \
    osAiSetFrequency.c \
    osAiSetNextBuffer.c \
    __osViInit.c \
    __osSyncPutChars.c \
    __osAtomicDec.c \
    __osSiRawStartDma.c \
    __osViSwapContext.c \
    __osViGetCurrentContext.c \
    __osDevMgrMain.c

  C_FILES := $(filter-out src/game/main.c,$(C_FILES))
  ULTRA_C_FILES := $(filter-out $(addprefix lib/src/,$(ULTRA_C_FILES_SKIP)),$(ULTRA_C_FILES))

# "If we're not N64, use the above"

ifeq ($(VERSION),sh)
SOUND_BANK_FILES := $(wildcard sound/sound_banks/*.json)
SOUND_SEQUENCE_FILES := $(wildcard sound/sequences/jp/*.m64) \
    $(wildcard sound/sequences/*.m64) \
    $(foreach file,$(wildcard sound/sequences/jp/*.s),$(BUILD_DIR)/$(file:.s=.m64)) \
    $(foreach file,$(wildcard sound/sequences/*.s),$(BUILD_DIR)/$(file:.s=.m64))
else
SOUND_BANK_FILES := $(wildcard sound/sound_banks/*.json)
SOUND_SEQUENCE_FILES := $(wildcard sound/sequences/$(VERSION)/*.m64) \
    $(wildcard sound/sequences/*.m64) \
    $(foreach file,$(wildcard sound/sequences/$(VERSION)/*.s),$(BUILD_DIR)/$(file:.s=.m64)) \
    $(foreach file,$(wildcard sound/sequences/*.s),$(BUILD_DIR)/$(file:.s=.m64))
endif

SOUND_SAMPLE_DIRS := $(wildcard sound/samples/*)
SOUND_SAMPLE_AIFFS := $(foreach dir,$(SOUND_SAMPLE_DIRS),$(wildcard $(dir)/*.aiff))
SOUND_SAMPLE_TABLES := $(foreach file,$(SOUND_SAMPLE_AIFFS),$(BUILD_DIR)/$(file:.aiff=.table))
SOUND_SAMPLE_AIFCS := $(foreach file,$(SOUND_SAMPLE_AIFFS),$(BUILD_DIR)/$(file:.aiff=.aifc))
SOUND_OBJ_FILES := $(SOUND_BIN_DIR)/sound_data.ctl.o \
                   $(SOUND_BIN_DIR)/sound_data.tbl.o \
                   $(SOUND_BIN_DIR)/sequences.bin.o \
                   $(SOUND_BIN_DIR)/bank_sets.o

# Object files
O_FILES := $(foreach file,$(C_FILES),$(BUILD_DIR)/$(file:.c=.o)) \
           $(foreach file,$(CXX_FILES),$(BUILD_DIR)/$(file:.cpp=.o)) \
           $(foreach file,$(S_FILES),$(BUILD_DIR)/$(file:.s=.o)) \
           $(foreach file,$(GENERATED_C_FILES),$(file:.c=.o))

ULTRA_O_FILES := $(foreach file,$(ULTRA_S_FILES),$(BUILD_DIR)/$(file:.s=.o)) \
                 $(foreach file,$(ULTRA_C_FILES),$(BUILD_DIR)/$(file:.c=.o))

GODDARD_O_FILES := $(foreach file,$(GODDARD_C_FILES),$(BUILD_DIR)/$(file:.c=.o))

RPC_LIBS :=
ifeq ($(DISCORDRPC),1)
  ifeq ($(WINDOWS_BUILD),1)
    RPC_LIBS := src/pc/discord/lib/libdiscord-rpc.dll
  else ifeq ($(OSX_BUILD),1) 
    # needs testing
    RPC_LIBS := src/pc/discord/lib/libdiscord-rpc.dylib
  else
    RPC_LIBS := src/pc/discord/lib/libdiscord-rpc.so
  endif
endif

# Automatic dependency files
DEP_FILES := $(O_FILES:.o=.d) $(ULTRA_O_FILES:.o=.d) $(GODDARD_O_FILES:.o=.d) $(BUILD_DIR)/$(LD_SCRIPT).d

# Segment elf files
SEG_FILES := $(SEGMENT_ELF_FILES) $(ACTOR_ELF_FILES) $(LEVEL_ELF_FILES)

##################### Compiler Options #######################
INCLUDE_CFLAGS := -I include -I $(BUILD_DIR) -I $(BUILD_DIR)/include -I src -I .
ENDIAN_BITWIDTH := $(BUILD_DIR)/endian-and-bitwidth

# Huge deleted N64 section was here

AS := $(CROSS)as

ifeq ($(OSX_BUILD),1)
AS := i686-w64-mingw32-as
endif

ifneq ($(TARGET_WEB),1) # As in, not-web PC port
  CC := $(CROSS)gcc
  CXX := $(CROSS)g++
else
  CC := emcc
endif

LD := $(CC)

ifeq ($(DISCORDRPC),1)
  LD := $(CXX)
else ifeq ($(WINDOWS_BUILD),1)
  ifeq ($(CROSS),i686-w64-mingw32.static-) # fixes compilation in MXE on Linux and WSL
    LD := $(CC)
  else ifeq ($(CROSS),x86_64-w64-mingw32.static-)
    LD := $(CC)
  else
    LD := $(CXX)
  endif
endif

ifeq ($(WINDOWS_BUILD),1) # fixes compilation in MXE on Linux and WSL
  CPP := cpp -P
  OBJCOPY := objcopy
  OBJDUMP := $(CROSS)objdump
else ifeq ($(OSX_BUILD),1)
  CPP := cpp-9 -P
  OBJDUMP := i686-w64-mingw32-objdump
  OBJCOPY := i686-w64-mingw32-objcopy
else # Linux & other builds
  CPP := $(CROSS)cpp -P
  OBJCOPY := $(CROSS)objcopy
  OBJDUMP := $(CROSS)objdump
endif

PYTHON := python3
SDLCONFIG := $(CROSS)sdl2-config

ifeq ($(WINDOWS_BUILD),1)
CC_CHECK := $(CC) -fsyntax-only -fsigned-char $(INCLUDE_CFLAGS) -Wall -Wextra -Wno-format-security $(VERSION_CFLAGS) $(GRUCODE_CFLAGS) `$(SDLCONFIG) --cflags` -DUSE_SDL=2
CFLAGS := $(OPT_FLAGS) $(INCLUDE_CFLAGS) $(VERSION_CFLAGS) $(GRUCODE_CFLAGS) -fno-strict-aliasing -fwrapv `$(SDLCONFIG) --cflags` -DUSE_SDL=2

else ifeq ($(TARGET_WEB),1)
CC_CHECK := $(CC) -fsyntax-only -fsigned-char $(INCLUDE_CFLAGS) -Wall -Wextra -Wno-format-security $(VERSION_CFLAGS) $(GRUCODE_CFLAGS) -s USE_SDL=2
CFLAGS := $(OPT_FLAGS) $(INCLUDE_CFLAGS) $(VERSION_CFLAGS) $(GRUCODE_CFLAGS) -fno-strict-aliasing -fwrapv -s USE_SDL=2

# Linux / Other builds below
else
CC_CHECK := $(CC) -fsyntax-only -fsigned-char $(INCLUDE_CFLAGS) -Wall -Wextra -Wno-format-security $(VERSION_CFLAGS) $(GRUCODE_CFLAGS) `$(SDLCONFIG) --cflags` -DUSE_SDL=2
CFLAGS := $(OPT_FLAGS) $(INCLUDE_CFLAGS) $(VERSION_CFLAGS) $(GRUCODE_CFLAGS) -fno-strict-aliasing -fwrapv `$(SDLCONFIG) --cflags` -DUSE_SDL=2
endif

# Check for enhancement options

# Check for Puppycam option
ifeq ($(BETTERCAMERA),1)
  CC_CHECK += -DBETTERCAMERA
  CFLAGS += -DBETTERCAMERA
  EXT_OPTIONS_MENU := 1
endif

ifeq ($(TEXTSAVES),1)
  CC_CHECK += -DTEXTSAVES
  CFLAGS += -DTEXTSAVES
endif

# Check for no drawing distance option
ifeq ($(NODRAWINGDISTANCE),1)
  CC_CHECK += -DNODRAWINGDISTANCE
  CFLAGS += -DNODRAWINGDISTANCE
endif

# Check for Discord Rich Presence option
ifeq ($(DISCORDRPC),1)
CC_CHECK += -DDISCORDRPC
CFLAGS += -DDISCORDRPC
endif

# Check for texture fix option
ifeq ($(TEXTURE_FIX),1)
  CC_CHECK += -DTEXTURE_FIX
  CFLAGS += -DTEXTURE_FIX
endif

# Check for extended options menu option
ifeq ($(EXT_OPTIONS_MENU),1)
  CC_CHECK += -DEXT_OPTIONS_MENU
  CFLAGS += -DEXT_OPTIONS_MENU
endif

# Check for no bzero/bcopy workaround option
ifeq ($(NO_BZERO_BCOPY),1)
  CC_CHECK += -DNO_BZERO_BCOPY
  CFLAGS += -DNO_BZERO_BCOPY
endif

# Use internal ldiv()/lldiv()
ifeq ($(NO_LDIV),1)
  CC_CHECK += -DNO_LDIV
  CFLAGS += -DNO_LDIV
endif

# Use OpenGL 1.3
ifeq ($(LEGACY_GL),1)
  CC_CHECK += -DLEGACY_GL
  CFLAGS += -DLEGACY_GL
endif

# Load external textures
ifeq ($(EXTERNAL_DATA),1)
  CC_CHECK += -DEXTERNAL_DATA -DFS_BASEDIR="\"$(BASEDIR)\""
  CFLAGS += -DEXTERNAL_DATA -DFS_BASEDIR="\"$(BASEDIR)\""
  # tell skyconv to write names instead of actual texture data and save the split tiles so we can use them later
  SKYTILE_DIR := $(BUILD_DIR)/textures/skybox_tiles
  SKYCONV_ARGS := --store-names --write-tiles "$(SKYTILE_DIR)"
endif

ASFLAGS := -I include -I $(BUILD_DIR) $(VERSION_ASFLAGS)

ifeq ($(TARGET_WEB),1)
LDFLAGS := -lm -lGL -lSDL2 -no-pie -s TOTAL_MEMORY=20MB -g4 --source-map-base http://localhost:8080/ -s "EXTRA_EXPORTED_RUNTIME_METHODS=['callMain']"
else ifeq ($(WINDOWS_BUILD),1)
  LDFLAGS := $(BITS) -march=$(TARGET_ARCH) -Llib -lpthread -lglew32 `$(SDLCONFIG) --static-libs` -lm -lglu32 -lsetupapi -ldinput8 -luser32 -lgdi32 -limm32 -lole32 -loleaut32 -lshell32 -lwinmm -lversion -luuid -lopengl32 -static
  ifeq ($(CROSS),)
    LDFLAGS += -no-pie
  endif
  ifeq ($(WINDOWS_CONSOLE),1)
    LDFLAGS += -mconsole
  endif
else ifeq ($(TARGET_RPI),1)
# Linux / Other builds below
LDFLAGS := $(OPT_FLAGS) -lm -lGLESv2 `$(SDLCONFIG) --libs` -no-pie
else
ifeq ($(OSX_BUILD),1)
LDFLAGS := -lm -framework OpenGL `$(SDLCONFIG) --libs` -no-pie -lpthread `pkg-config --libs libusb-1.0 glfw3 glew`
else
LDFLAGS := $(BITS) -march=$(TARGET_ARCH) -lm -lGL `$(SDLCONFIG) --libs` -no-pie -lpthread
ifeq ($(DISCORDRPC),1)
	LDFLAGS += -ldl -Wl,-rpath .
endif
endif
endif # End of LDFLAGS

# Prevent a crash with -sopt
export LANG := C

####################### Other Tools #########################

# N64 conversion tools
TOOLS_DIR = tools
MIO0TOOL = $(TOOLS_DIR)/mio0
N64CKSUM = $(TOOLS_DIR)/n64cksum
N64GRAPHICS = $(TOOLS_DIR)/n64graphics
N64GRAPHICS_CI = $(TOOLS_DIR)/n64graphics_ci
TEXTCONV = $(TOOLS_DIR)/textconv
IPLFONTUTIL = $(TOOLS_DIR)/iplfontutil
AIFF_EXTRACT_CODEBOOK = $(TOOLS_DIR)/aiff_extract_codebook
VADPCM_ENC = $(TOOLS_DIR)/vadpcm_enc
EXTRACT_DATA_FOR_MIO = $(TOOLS_DIR)/extract_data_for_mio
SKYCONV = $(TOOLS_DIR)/skyconv
EMULATOR = mupen64plus
EMU_FLAGS = --noosd
LOADER = loader64
LOADER_FLAGS = -vwf
SHA1SUM = sha1sum
ZEROTERM = $(PYTHON) $(TOOLS_DIR)/zeroterm.py

###################### Dependency Check #####################

# Stubbed

######################## Targets #############################

all: $(EXE)

<<<<<<< HEAD
# thank you apple very cool
ifeq ($(HOST_OS),Darwin)
  CP := gcp
else
  CP := cp
endif
=======
ifeq ($(EXTERNAL_DATA),1)

BASEPACK_PATH := $(BUILD_DIR)/$(BASEDIR)/$(BASEPACK)
BASEPACK_LST := $(BUILD_DIR)/basepack.lst
>>>>>>> 13120042

ifeq ($(EXTERNAL_DATA),1)

# depend on resources as well
all: $(BASEPACK_PATH)

# phony target for building resources
res: $(BASEPACK_PATH)

# prepares the basepack.lst
$(BASEPACK_LST): $(EXE)
	@mkdir -p $(BUILD_DIR)/$(BASEDIR)
	@echo -n > $(BASEPACK_LST)
	@echo "$(BUILD_DIR)/sound/bank_sets sound/bank_sets" >> $(BASEPACK_LST)
	@echo "$(BUILD_DIR)/sound/sequences.bin sound/sequences.bin" >> $(BASEPACK_LST)
	@echo "$(BUILD_DIR)/sound/sound_data.ctl sound/sound_data.ctl" >> $(BASEPACK_LST)
	@echo "$(BUILD_DIR)/sound/sound_data.tbl sound/sound_data.tbl" >> $(BASEPACK_LST)
	@$(foreach f, $(wildcard $(SKYTILE_DIR)/*), echo $(f) gfx/$(f:$(BUILD_DIR)/%=%) >> $(BASEPACK_LST);)
	@find actors -name \*.png -exec echo "{} gfx/{}" >> $(BASEPACK_LST) \;
	@find levels -name \*.png -exec echo "{} gfx/{}" >> $(BASEPACK_LST) \;
	@find textures -name \*.png -exec echo "{} gfx/{}" >> $(BASEPACK_LST) \;

# prepares the resource ZIP with base data
$(BASEPACK_PATH): $(BASEPACK_LST)
	@$(PYTHON) $(TOOLS_DIR)/mkzip.py $(BASEPACK_LST) $(BASEPACK_PATH)

endif

clean:
	$(RM) -r $(BUILD_DIR_BASE)

cleantools:
	$(MAKE) -s -C tools clean

distclean:
	$(RM) -r $(BUILD_DIR_BASE)
	./extract_assets.py --clean

test: $(ROM)
	$(EMULATOR) $(EMU_FLAGS) $<

load: $(ROM)
	$(LOADER) $(LOADER_FLAGS) $<

$(BUILD_DIR)/$(RPC_LIBS):
	@$(CP) -f $(RPC_LIBS) $(BUILD_DIR)

libultra: $(BUILD_DIR)/libultra.a

asm/boot.s: $(BUILD_DIR)/lib/bin/ipl3_font.bin

$(BUILD_DIR)/lib/bin/ipl3_font.bin: lib/ipl3_font.png
	$(IPLFONTUTIL) e $< $@

#Required so the compiler doesn't complain about this not existing.
$(BUILD_DIR)/src/game/camera.o: $(BUILD_DIR)/include/text_strings.h

$(BUILD_DIR)/include/text_strings.h: include/text_strings.h.in
	$(TEXTCONV) charmap.txt $< $@

$(BUILD_DIR)/include/text_menu_strings.h: include/text_menu_strings.h.in
	$(TEXTCONV) charmap_menu.txt $< $@

$(BUILD_DIR)/include/text_options_strings.h: include/text_options_strings.h.in
	$(TEXTCONV) charmap.txt $< $@

ifeq ($(VERSION),eu)
TEXT_DIRS := text/de text/us text/fr

# EU encoded text inserted into individual segment 0x19 files,
# and course data also duplicated in leveldata.c
$(BUILD_DIR)/bin/eu/translation_en.o: $(BUILD_DIR)/text/us/define_text.inc.c
$(BUILD_DIR)/bin/eu/translation_de.o: $(BUILD_DIR)/text/de/define_text.inc.c
$(BUILD_DIR)/bin/eu/translation_fr.o: $(BUILD_DIR)/text/fr/define_text.inc.c
$(BUILD_DIR)/levels/menu/leveldata.o: $(BUILD_DIR)/text/us/define_courses.inc.c
$(BUILD_DIR)/levels/menu/leveldata.o: $(BUILD_DIR)/text/de/define_courses.inc.c
$(BUILD_DIR)/levels/menu/leveldata.o: $(BUILD_DIR)/text/fr/define_courses.inc.c

else
ifeq ($(VERSION),sh)
TEXT_DIRS := text/jp
$(BUILD_DIR)/bin/segment2.o: $(BUILD_DIR)/text/jp/define_text.inc.c

else
TEXT_DIRS := text/$(VERSION)

# non-EU encoded text inserted into segment 0x02
$(BUILD_DIR)/bin/segment2.o: $(BUILD_DIR)/text/$(VERSION)/define_text.inc.c
endif
endif

$(BUILD_DIR)/text/%/define_courses.inc.c: text/define_courses.inc.c text/%/courses.h
	$(CPP) $(VERSION_CFLAGS) $< -o $@ -I text/$*/
	$(TEXTCONV) charmap.txt $@ $@

$(BUILD_DIR)/text/%/define_text.inc.c: text/define_text.inc.c text/%/courses.h text/%/dialogs.h
	$(CPP) $(VERSION_CFLAGS) $< -o $@ -I text/$*/
	$(TEXTCONV) charmap.txt $@ $@

ALL_DIRS := $(BUILD_DIR) $(addprefix $(BUILD_DIR)/,$(SRC_DIRS) $(ASM_DIRS) $(GODDARD_SRC_DIRS) $(ULTRA_SRC_DIRS) $(ULTRA_ASM_DIRS) $(ULTRA_BIN_DIRS) $(BIN_DIRS) $(TEXTURE_DIRS) $(TEXT_DIRS) $(SOUND_SAMPLE_DIRS) $(addprefix levels/,$(LEVEL_DIRS)) include) $(MIO0_DIR) $(addprefix $(MIO0_DIR)/,$(VERSION)) $(SOUND_BIN_DIR) $(SOUND_BIN_DIR)/sequences/$(VERSION)

# Make sure build directory exists before compiling anything
DUMMY != mkdir -p $(ALL_DIRS)

$(BUILD_DIR)/include/text_strings.h: $(BUILD_DIR)/include/text_menu_strings.h
$(BUILD_DIR)/include/text_strings.h: $(BUILD_DIR)/include/text_options_strings.h

ifeq ($(VERSION),eu)
$(BUILD_DIR)/src/menu/file_select.o: $(BUILD_DIR)/include/text_strings.h $(BUILD_DIR)/bin/eu/translation_en.o $(BUILD_DIR)/bin/eu/translation_de.o $(BUILD_DIR)/bin/eu/translation_fr.o
$(BUILD_DIR)/src/menu/star_select.o: $(BUILD_DIR)/include/text_strings.h $(BUILD_DIR)/bin/eu/translation_en.o $(BUILD_DIR)/bin/eu/translation_de.o $(BUILD_DIR)/bin/eu/translation_fr.o
$(BUILD_DIR)/src/game/ingame_menu.o: $(BUILD_DIR)/include/text_strings.h $(BUILD_DIR)/bin/eu/translation_en.o $(BUILD_DIR)/bin/eu/translation_de.o $(BUILD_DIR)/bin/eu/translation_fr.o
$(BUILD_DIR)/src/game/options_menu.o: $(BUILD_DIR)/include/text_strings.h $(BUILD_DIR)/bin/eu/translation_en.o $(BUILD_DIR)/bin/eu/translation_de.o $(BUILD_DIR)/bin/eu/translation_fr.o
O_FILES += $(BUILD_DIR)/bin/eu/translation_en.o $(BUILD_DIR)/bin/eu/translation_de.o $(BUILD_DIR)/bin/eu/translation_fr.o
ifeq ($(DISCORDRPC),1)
$(BUILD_DIR)/src/pc/discord/discordrpc.o: $(BUILD_DIR)/include/text_strings.h $(BUILD_DIR)/bin/eu/translation_en.o $(BUILD_DIR)/bin/eu/translation_de.o $(BUILD_DIR)/bin/eu/translation_fr.o
endif
else
$(BUILD_DIR)/src/menu/file_select.o: $(BUILD_DIR)/include/text_strings.h
$(BUILD_DIR)/src/menu/star_select.o: $(BUILD_DIR)/include/text_strings.h
$(BUILD_DIR)/src/game/ingame_menu.o: $(BUILD_DIR)/include/text_strings.h
$(BUILD_DIR)/src/game/options_menu.o: $(BUILD_DIR)/include/text_strings.h
ifeq ($(DISCORDRPC),1)
$(BUILD_DIR)/src/pc/discord/discordrpc.o: $(BUILD_DIR)/include/text_strings.h
endif
endif

################################################################
# TEXTURE GENERATION                                           #
################################################################

# RGBA32, RGBA16, IA16, IA8, IA4, IA1, I8, I4
ifeq ($(EXTERNAL_DATA),1)
$(BUILD_DIR)/%: %.png
	$(ZEROTERM) "$(patsubst %.png,%,$^)" > $@
else
$(BUILD_DIR)/%: %.png
	$(N64GRAPHICS) -i $@ -g $< -f $(lastword $(subst ., ,$@))
endif

$(BUILD_DIR)/%.inc.c: $(BUILD_DIR)/% %.png
	hexdump -v -e '1/1 "0x%X,"' $< > $@
	echo >> $@

ifeq ($(EXTERNAL_DATA),0)
# Color Index CI8
$(BUILD_DIR)/%.ci8: %.ci8.png
	$(N64GRAPHICS_CI) -i $@ -g $< -f ci8

# Color Index CI4
$(BUILD_DIR)/%.ci4: %.ci4.png
	$(N64GRAPHICS_CI) -i $@ -g $< -f ci4
endif

################################################################

# compressed segment generation

# PC Area
$(BUILD_DIR)/%.table: %.aiff
	$(AIFF_EXTRACT_CODEBOOK) $< >$@

$(BUILD_DIR)/%.aifc: $(BUILD_DIR)/%.table %.aiff
	$(VADPCM_ENC) -c $^ $@

$(ENDIAN_BITWIDTH): tools/determine-endian-bitwidth.c
	$(CC) -c $(CFLAGS) -o $@.dummy2 $< 2>$@.dummy1; true
	grep -o 'msgbegin --endian .* --bitwidth .* msgend' $@.dummy1 > $@.dummy2
	head -n1 <$@.dummy2 | cut -d' ' -f2-5 > $@
	@rm $@.dummy1
	@rm $@.dummy2

$(SOUND_BIN_DIR)/sound_data.ctl: sound/sound_banks/ $(SOUND_BANK_FILES) $(SOUND_SAMPLE_AIFCS) $(ENDIAN_BITWIDTH)
	$(PYTHON) tools/assemble_sound.py $(BUILD_DIR)/sound/samples/ sound/sound_banks/ $(SOUND_BIN_DIR)/sound_data.ctl $(SOUND_BIN_DIR)/sound_data.tbl $(VERSION_CFLAGS) $$(cat $(ENDIAN_BITWIDTH))

$(SOUND_BIN_DIR)/sound_data.tbl: $(SOUND_BIN_DIR)/sound_data.ctl
	@true

ifeq ($(VERSION),sh)
$(SOUND_BIN_DIR)/sequences.bin: $(SOUND_BANK_FILES) sound/sequences.json sound/sequences/ sound/sequences/jp/ $(SOUND_SEQUENCE_FILES) $(ENDIAN_BITWIDTH)
	$(PYTHON) tools/assemble_sound.py --sequences $@ $(SOUND_BIN_DIR)/bank_sets sound/sound_banks/ sound/sequences.json $(SOUND_SEQUENCE_FILES) $(VERSION_CFLAGS) $$(cat $(ENDIAN_BITWIDTH))
else
$(SOUND_BIN_DIR)/sequences.bin: $(SOUND_BANK_FILES) sound/sequences.json sound/sequences/ sound/sequences/$(VERSION)/ $(SOUND_SEQUENCE_FILES) $(ENDIAN_BITWIDTH)
	$(PYTHON) tools/assemble_sound.py --sequences $@ $(SOUND_BIN_DIR)/bank_sets sound/sound_banks/ sound/sequences.json $(SOUND_SEQUENCE_FILES) $(VERSION_CFLAGS) $$(cat $(ENDIAN_BITWIDTH))
endif

$(SOUND_BIN_DIR)/bank_sets: $(SOUND_BIN_DIR)/sequences.bin
	@true

$(SOUND_BIN_DIR)/%.m64: $(SOUND_BIN_DIR)/%.o
	$(OBJCOPY) -j .rodata $< -O binary $@

$(SOUND_BIN_DIR)/%.o: $(SOUND_BIN_DIR)/%.s
	$(AS) $(ASFLAGS) -o $@ $<

ifeq ($(EXTERNAL_DATA),1)

$(SOUND_BIN_DIR)/sound_data.ctl.c: $(SOUND_BIN_DIR)/sound_data.ctl
	echo "unsigned char gSoundDataADSR[] = \"sound/sound_data.ctl\";" > $@
$(SOUND_BIN_DIR)/sound_data.tbl.c: $(SOUND_BIN_DIR)/sound_data.tbl
	echo "unsigned char gSoundDataRaw[] = \"sound/sound_data.tbl\";" > $@
$(SOUND_BIN_DIR)/sequences.bin.c: $(SOUND_BIN_DIR)/sequences.bin
	echo "unsigned char gMusicData[] = \"sound/sequences.bin\";" > $@
$(SOUND_BIN_DIR)/bank_sets.c: $(SOUND_BIN_DIR)/bank_sets
	echo "unsigned char gBankSetsData[] = \"sound/bank_sets\";" > $@

else

$(SOUND_BIN_DIR)/sound_data.ctl.c: $(SOUND_BIN_DIR)/sound_data.ctl
	echo "unsigned char gSoundDataADSR[] = {" > $@
	hexdump -v -e '1/1 "0x%X,"' $< >> $@
	echo "};" >> $@

$(SOUND_BIN_DIR)/sound_data.tbl.c: $(SOUND_BIN_DIR)/sound_data.tbl
	echo "unsigned char gSoundDataRaw[] = {" > $@
	hexdump -v -e '1/1 "0x%X,"' $< >> $@
	echo "};" >> $@

$(SOUND_BIN_DIR)/sequences.bin.c: $(SOUND_BIN_DIR)/sequences.bin
	echo "unsigned char gMusicData[] = {" > $@
	hexdump -v -e '1/1 "0x%X,"' $< >> $@
	echo "};" >> $@

$(SOUND_BIN_DIR)/bank_sets.c: $(SOUND_BIN_DIR)/bank_sets
	echo "unsigned char gBankSetsData[0x100] = {" > $@
	hexdump -v -e '1/1 "0x%X,"' $< >> $@
	echo "};" >> $@

endif

$(BUILD_DIR)/levels/scripts.o: $(BUILD_DIR)/include/level_headers.h

$(BUILD_DIR)/include/level_headers.h: levels/level_headers.h.in
	$(CPP) -I . levels/level_headers.h.in | $(PYTHON) tools/output_level_headers.py > $(BUILD_DIR)/include/level_headers.h

$(BUILD_DIR)/assets/mario_anim_data.c: $(wildcard assets/anims/*.inc.c)
	$(PYTHON) tools/mario_anims_converter.py > $@

$(BUILD_DIR)/assets/demo_data.c: assets/demo_data.json $(wildcard assets/demos/*.bin)
	$(PYTHON) tools/demo_data_converter.py assets/demo_data.json $(VERSION_CFLAGS) > $@

# Source code
$(BUILD_DIR)/levels/%/leveldata.o: OPT_FLAGS := -g
$(BUILD_DIR)/actors/%.o: OPT_FLAGS := -g
$(BUILD_DIR)/bin/%.o: OPT_FLAGS := -g
$(BUILD_DIR)/src/goddard/%.o: OPT_FLAGS := -g
$(BUILD_DIR)/src/goddard/%.o: MIPSISET := -mips1
$(BUILD_DIR)/src/audio/%.o: OPT_FLAGS := -O2 -Wo,-loopunroll,0
$(BUILD_DIR)/src/audio/load.o: OPT_FLAGS := -O2 -framepointer -Wo,-loopunroll,0
$(BUILD_DIR)/lib/src/%.o: OPT_FLAGS :=
$(BUILD_DIR)/lib/src/math/ll%.o: MIPSISET := -mips3 -32
$(BUILD_DIR)/lib/src/math/%.o: OPT_FLAGS := -O2
$(BUILD_DIR)/lib/src/math/ll%.o: OPT_FLAGS :=
$(BUILD_DIR)/lib/src/ldiv.o: OPT_FLAGS := -O2
$(BUILD_DIR)/lib/src/string.o: OPT_FLAGS := -O2
$(BUILD_DIR)/lib/src/gu%.o: OPT_FLAGS := -O3
$(BUILD_DIR)/lib/src/al%.o: OPT_FLAGS := -O3

ifeq ($(VERSION),eu)
$(BUILD_DIR)/lib/src/_Litob.o: OPT_FLAGS := -O3
$(BUILD_DIR)/lib/src/_Ldtob.o: OPT_FLAGS := -O3
$(BUILD_DIR)/lib/src/_Printf.o: OPT_FLAGS := -O3
$(BUILD_DIR)/lib/src/sprintf.o: OPT_FLAGS := -O3

# enable loop unrolling except for external.c (external.c might also have used
# unrolling, but it makes one loop harder to match)
$(BUILD_DIR)/src/audio/%.o: OPT_FLAGS := -O2
$(BUILD_DIR)/src/audio/load.o: OPT_FLAGS := -O2
$(BUILD_DIR)/src/audio/external.o: OPT_FLAGS := -O2 -Wo,-loopunroll,0
else

# The source-to-source optimizer copt is enabled for audio. This makes it use
# acpp, which needs -Wp,-+ to handle C++-style comments.
$(BUILD_DIR)/src/audio/effects.o: OPT_FLAGS := -O2 -Wo,-loopunroll,0 -sopt,-inline=sequence_channel_process_sound,-scalaroptimize=1 -Wp,-+
$(BUILD_DIR)/src/audio/synthesis.o: OPT_FLAGS := -O2 -sopt,-scalaroptimize=1 -Wp,-+

# Add a target for build/eu/src/audio/*.copt to make it easier to see debug
$(BUILD_DIR)/src/audio/%.acpp: src/audio/%.c
	$(QEMU_IRIX) -silent -L $(IRIX_ROOT) $(IRIX_ROOT)/usr/lib/acpp $(TARGET_CFLAGS) $(INCLUDE_CFLAGS) $(VERSION_CFLAGS) $(GRUCODE_CFLAGS) -D__sgi -+ $< > $@ 
$(BUILD_DIR)/src/audio/%.copt: $(BUILD_DIR)/src/audio/%.acpp
	$(QEMU_IRIX) -silent -L $(IRIX_ROOT) $(IRIX_ROOT)/usr/lib/copt -signed -I=$< -CMP=$@ -cp=i -scalaroptimize=1
endif

# Rebuild files with 'GLOBAL_ASM' if the NON_MATCHING flag changes.
$(GLOBAL_ASM_O_FILES): $(GLOBAL_ASM_DEP).$(NON_MATCHING)
$(GLOBAL_ASM_DEP).$(NON_MATCHING):
	@rm -f $(GLOBAL_ASM_DEP).*
	touch $@

$(BUILD_DIR)/%.o: %.cpp
	@$(CXX) -fsyntax-only $(CFLAGS) -MMD -MP -MT $@ -MF $(BUILD_DIR)/$*.d $<
	$(CXX) -c $(CFLAGS) -o $@ $<

$(BUILD_DIR)/%.o: %.c
	@$(CC_CHECK) -MMD -MP -MT $@ -MF $(BUILD_DIR)/$*.d $<
	$(CC) -c $(CFLAGS) -o $@ $<


$(BUILD_DIR)/%.o: $(BUILD_DIR)/%.c
	@$(CC_CHECK) -MMD -MP -MT $@ -MF $(BUILD_DIR)/$*.d $<
	$(CC) -c $(CFLAGS) -o $@ $<

$(BUILD_DIR)/%.o: %.s
	$(AS) $(ASFLAGS) -MD $(BUILD_DIR)/$*.d -o $@ $<



$(EXE): $(O_FILES) $(MIO0_FILES:.mio0=.o) $(SOUND_OBJ_FILES) $(ULTRA_O_FILES) $(GODDARD_O_FILES) $(BUILD_DIR)/$(RPC_LIBS)
	$(LD) -L $(BUILD_DIR) -o $@ $(O_FILES) $(SOUND_OBJ_FILES) $(ULTRA_O_FILES) $(GODDARD_O_FILES) $(LDFLAGS)

.PHONY: all clean distclean default diff test load libultra res
.PRECIOUS: $(BUILD_DIR)/bin/%.elf $(SOUND_BIN_DIR)/%.ctl $(SOUND_BIN_DIR)/%.tbl $(SOUND_SAMPLE_TABLES) $(SOUND_BIN_DIR)/%.s $(BUILD_DIR)/%
.DELETE_ON_ERROR:

# Remove built-in rules, to improve performance
MAKEFLAGS += --no-builtin-rules

-include $(DEP_FILES)

print-% : ; $(info $* is a $(flavor $*) variable set to [$($*)]) @true<|MERGE_RESOLUTION|>--- conflicted
+++ resolved
@@ -652,21 +652,17 @@
 
 all: $(EXE)
 
-<<<<<<< HEAD
 # thank you apple very cool
 ifeq ($(HOST_OS),Darwin)
   CP := gcp
 else
   CP := cp
 endif
-=======
+
 ifeq ($(EXTERNAL_DATA),1)
 
 BASEPACK_PATH := $(BUILD_DIR)/$(BASEDIR)/$(BASEPACK)
 BASEPACK_LST := $(BUILD_DIR)/basepack.lst
->>>>>>> 13120042
-
-ifeq ($(EXTERNAL_DATA),1)
 
 # depend on resources as well
 all: $(BASEPACK_PATH)
