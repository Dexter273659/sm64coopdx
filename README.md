--- conflicted
+++ resolved
@@ -10,13 +10,9 @@
  * Variable aspect ratio and resolution. The game can now correctly render at basically any window size.
  * Native xinput controller support. On Linux, DualShock 4 has been confirmed to work plug-and-play.
  * Analog camera control and mouse look. (Activate with `make BETTERCAMERA=1`.)
-<<<<<<< HEAD
- * Option to skip the Peach/Lakitu new file intro.
-=======
  * An option to disable drawing distances. (Activate with `make NODRAWINGDISTANCE=1`.)
  * In-game control binding, currently available on the `testing` branch.
- * Skip introductory Peach & Lakitu cutscenes with a `--skip-intro` CLI option, currently available on `testing` and `skip-intro` branches.
->>>>>>> 8017d1df
+ * Skip introductory Peach & Lakitu cutscenes with the `--skip-intro` CLI option
 
 ## Building
 For building instructions, please refer to the [wiki](https://github.com/sm64pc/sm64pc/wiki).
