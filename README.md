--- conflicted
+++ resolved
@@ -12,141 +12,4 @@
  * True analog camera control is now available on our [testing branch](https://github.com/sm64pc/sm64pc/tree/testing).
 
 ## Building
-<<<<<<< HEAD
-
-### On Linux
-
-#### 1. Copy baserom(s) for asset extraction
-
-For each version (jp/us/eu) that you want to build an executable for, put an existing ROM at
-`./baserom.<version>.z64` for asset extraction.
-
-#### 2. Install build dependencies
-
-The build system has the following package requirements:
-  * python3 >= 3.6
-  * libsdl2-dev
-  * [audiofile](https://audiofile.68k.org/)
-  * libglew-dev
-  * git
-
-
-__Debian / Ubuntu - targeting 32 bits__
-```
-sudo apt install build-essential git python3 libaudiofile-dev libglew-dev:i386 libsdl2-dev:i386
-```
-__Debian / Ubuntu - targeting 64 bits__
-```
-sudo apt install build-essential git python3 libaudiofile-dev libglew-dev libsdl2-dev
-```
-
-__Arch Linux__
-```
-sudo pacman -S base-devel python audiofile sdl2 glew
-```
-
-__Void Linux - targeting 64 bits__
-```
-sudo xbps-install -S base-devel python3 audiofile-devel SDL2-devel glew-devel
-```
-
-__Void Linux - targeting 32 bits__
-```
-sudo xbps-install -S base-devel python3 audiofile-devel-32bit SDL2-devel-32bit glew-devel-32bit
-```
-
-#### 3. Build the executable.
-
-Run `make` to build (defaults to `VERSION=us`)
-
-```
-make VERSION=jp -j6                 # build (J) version with 6 jobs
-make VERSION=us WINDOWS_BUILD=1     # builds a (U) Windows executable (under Windows, compiling for Windows under Linux is not supported)
-make BETTERCAMERA=0                 # builds an executable with the original SM64 camera (no analog/mouse support)
-make TARGET_RPI=1                   # targets an executable for a Raspberry Pi
-```
-
-### On Windows
-
-#### 1. Set up MSYS2, following [this  guide](https://github.com/orlp/dev-on-windows/wiki/Installing-GCC--&-MSYS2).
-
-#### 2. Install dependencies
-```
-pacman -S mingw-w64-i686-glew mingw-w64-x86_64-glew mingw-w64-i686-SDL2 mingw-w64-x86_64-SDL2 python3
-```
-#### 3. Copy baserom(s) for asset extraction
-
-For each version (jp/us/eu) that you want to build an executable for, put an existing ROM at
-`./baserom.<version>.z64` for asset extraction.
-
-#### 4. On MSYS2, navigate to the sm64pc folder and then enter `./tools/audiofile-0.3.6/`. Inside this directory, run
-```
-autoreconf -i
-```
-
-Only leave this directory on step 9.
-
-#### 5. Run the `configure` script
-```
-PATH=/mingw64/bin:/mingw32/bin:$PATH LIBS=-lstdc++ ./configure --disable-docs
-```
-#### 6. Run the `make` script
-```
-PATH=/mingw64/bin:/mingw32/bin:$PATH make
-```
-#### 7. Create a lib directory in `tools/`
-```
-mkdir ../lib
-```
-
-#### 8. Copy the compiled libaudiofile to `tools/lib/`
-```
-cp libaudiofile/.libs/libaudiofile.a ../lib/
-cp libaudiofile/.libs/libaudiofile.la ../lib/
-```
-
-#### 9. Navigate back to `tools/`, then alter the `Makefile` and add `-lstdc++` on the following line
-```
-tabledesign_CFLAGS := -Wno-uninitialized -laudiofile -lstdc++
-```
-
-#### 10. Run `make`
-```
-PATH=/mingw64/bin:/mingw32/bin:$PATH make
-```
-
-#### 11. Navigate back to the sm64pc root directory.
-
-#### 12.  Finally, run `make` once more. 
-
-(Note that mingw32 and mingw64 have been swapped. This is so you can build the 32bit application successfully.)
-
-```
-PATH=/mingw32/bin:/mingw64/bin:$PATH make
-```
-
-### For the web
-
-The game can be compiled for web browsers that support WebGL using [Emscripten](https://github.com/emscripten-core). To do so, install [emsdk](https://github.com/emscripten-core/emsdk) and run `make TARGET_WEB=1`.
-
-## Optional enhancements
-
-On the `./enhancements` folder, you'll find several .patch files, which can be applied in the following manner:
-
-```
- git apply fps.patch --ignore-whitespace --reject
-```
-If any rejections occur, you can search for them with `find | grep .rej`.
-Try to solve rejections through [wiggle](https://github.com/neilbrown/wiggle).
-```
-wiggle rejection.rej --replace
-```
-
-### Current issues
-
- * Support for the EU version is still experimental.
- * There seems to be savedata-related problems on some 64-bits builds.
- * Camera controls are also bugged for some.
-=======
-For building instructions, please refer to the [wiki](https://github.com/sm64pc/sm64pc/wiki).
->>>>>>> 65bb12f7
+For building instructions, please refer to the [wiki](https://github.com/sm64pc/sm64pc/wiki).